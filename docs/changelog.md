--- conflicted
+++ resolved
@@ -1,5 +1,4 @@
 # Changelog
-
 
 ## Pre-Release
 
@@ -26,15 +25,12 @@
 - Fixed `t1_sequencing` predefined method's `counting_length` for gated mode
 - `QDPlotterGui` will continue to show fit results if new plot was added
 - Added `PulseSequence.generation_method_parameters` variable to correctly save `generation_method_parameters` of a `PulseSequence` and save these parameters in the output file
-<<<<<<< HEAD
+- Fixed `ScanningOptimizeLogic` crashing on first start when using scanner with less than the default 3 axes configured
+- Fixed Keysight M8195A AWG sequence mode
+- Fixed setting of digital channel amplitude of Keysight M819X AWG
 - Fixed potential `scanning_optimize_logic` deadlock when starting the optimizer
 - Fixed loading of most recent target when starting scanning GUI
 
-=======
-- Fixed `ScanningOptimizeLogic` crashing on first start when using scanner with less than the default 3 axes configured
-- Fixed Keysight M8195A AWG sequence mode
-- Fixed setting of digital channel amplitude of Keysight M819X AWG
->>>>>>> 5be0ac64
 
 ### New Features
 - New `qudi.interface.scanning_probe_interface.ScanSettings` dataclass added.
