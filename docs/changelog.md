--- conflicted
+++ resolved
@@ -7,13 +7,9 @@
 ### Bugfixes
 - Now correct microwave phases in predefined method generate_hahnecho_exp()
 - "NFiniteSamplingInput supporting both trigger polarities via ConfigOption
-<<<<<<< HEAD
+- Old ODMR fits are now removed when starting a new measurement
+- Fixed missing `plot_index` when calling `QDPlotLogic._remove_plot` in `QDPlotLogic._set_plot_count`
 - Fixed `QDPlotterGui` example config
-- Fixed missing `plot_index` when calling `QDPlotLogic._remove_plot` in `QDPlotLogic._set_plot_count`
-=======
-- Old ODMR fits are now removed when starting a new measurement
-
->>>>>>> 2834434a
 
 ### New Features
 - Get current sweeps and runtime of fastcomtec fastcounter MCS6 when pulling the data trace. 
