--- conflicted
+++ resolved
@@ -16,8 +16,8 @@
 You should have received a copy of the GNU General Public License
 along with QuDi. If not, see <http://www.gnu.org/licenses/>.
 
-Copyright (c) the Qudi Developers. See the COPYRIGHT.txt file at the
-top-level directory of this distribution and at <https://github.com/Ulm-IQO/qudi/>
+Copyright (c) the Qudi Developers. See the COPYRIGHT.txt file at the
+top-level directory of this distribution and at <https://github.com/Ulm-IQO/qudi/>
 """
 
 from gui.guibase import GUIBase
@@ -55,14 +55,8 @@
     sigStart = QtCore.Signal()
     sigStop = QtCore.Signal()
 
-<<<<<<< HEAD
-    def __init__(self, manager, name, config, **kwargs):
-        ## declare actions for state transitions
-        super().__init__(manager, name, config)
-=======
     def __init__(self, config, **kwargs):
         super().__init__(config=config, **kwargs)
->>>>>>> 9acd9ac8
 
         self.log.info('The following configuration was found.')
 
@@ -70,10 +64,6 @@
         for key in config.keys():
             self.log.info('{}: {}'.format(key,config[key]))
 
-<<<<<<< HEAD
-=======
-
->>>>>>> 9acd9ac8
     def on_activate(self, e=None):
         """ Definition and initialisation of the GUI plus staring the measurement.
 
