--- conflicted
+++ resolved
@@ -164,20 +164,16 @@
                                             square_px_only=False)  # TODO incorporate in scanning_probe toolchain
 #
         self._target_pos = self.get_position()  # get voltages/pos from ni_ao
-<<<<<<< HEAD
+        self._toggle_ao_setpoint_channels(False)  # And free ao resources after that
         self._t_last_move = time.perf_counter()
         self.__init_ao_timer()
         self.__t_last_follow = None
 
-=======
-        self._toggle_ao_setpoint_channels(False)  # And free ao resources after that
->>>>>>> 1223097a
 
         self.sigNextDataChunk.connect(self._fetch_data_chunk, QtCore.Qt.QueuedConnection)
 
     def _toggle_ao_setpoint_channels(self, enable: bool) -> None:
         ni_ao = self._ni_ao()
-        self.log.debug(f"Toggling ao output: {enable}")
         for channel in ni_ao.constraints.setpoint_channels:
             ni_ao.set_activity_state(channel, enable)
 
@@ -428,7 +424,7 @@
 
             # todo: scanning_probe_logic exits when scanner not locked right away
             # should rather ignore/wait until real hw timed scanning starts
-            self.log.debug(f"Start scan with settings {self.scan_settings}")
+            # self.log.debug(f"Locking module to start scan")
             # lock indicates scanning, not cursor movement
             self.module_state.lock()
 
