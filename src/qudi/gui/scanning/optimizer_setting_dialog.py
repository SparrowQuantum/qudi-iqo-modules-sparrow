# -*- coding: utf-8 -*-

"""
This file contains a custom QWidget class to provide optimizer settings for each scanner axis.

Copyright (c) 2021, the qudi developers. See the AUTHORS.md file at the top-level directory of this
distribution and on <https://github.com/Ulm-IQO/qudi-iqo-modules/>

This file is part of qudi.

Qudi is free software: you can redistribute it and/or modify it under the terms of
the GNU Lesser General Public License as published by the Free Software Foundation,
either version 3 of the License, or (at your option) any later version.

Qudi is distributed in the hope that it will be useful, but WITHOUT ANY WARRANTY;
without even the implied warranty of MERCHANTABILITY or FITNESS FOR A PARTICULAR PURPOSE.
See the GNU Lesser General Public License for more details.

You should have received a copy of the GNU Lesser General Public License along with qudi.
If not, see <https://www.gnu.org/licenses/>.
"""

__all__ = ('OptimizerSettingsDialog', 'OptimizerSettingsWidget', 'OptimizerAxesWidget')

from typing import List, Tuple, Dict, Iterable
from PySide2 import QtCore, QtGui, QtWidgets

from qudi.util.widgets.scientific_spinbox import ScienDSpinBox
from qudi.interface.scanning_probe_interface import ScannerAxis, ScannerChannel, BackScanCapability


class OptimizerSettingsDialog(QtWidgets.QDialog):
    """Dialog for user configurable settings for the scanning optimize logic."""
    def __init__(
            self,
            scanner_axes: Iterable[ScannerAxis],
            scanner_channels: Iterable[ScannerChannel],
<<<<<<< HEAD
            sequences: List[Tuple[Tuple[str, ...]]],
=======
            sequences: dict[list, list[Tuple[Tuple[str, ...]]]],
            sequence_dimensions: list[list],
>>>>>>> 27f12793
            back_scan_capability: BackScanCapability
    ):
        super().__init__()
        self.setObjectName('optimizer_settings_dialog')
        self.setWindowTitle('Optimizer Settings')

        self.settings_widget = OptimizerSettingsWidget(scanner_axes=scanner_axes,
                                                       scanner_channels=scanner_channels,
                                                       sequences=sequences,
                                                       sequence_dimensions=sequence_dimensions,
                                                       back_scan_capability=back_scan_capability)

        self.button_box = QtWidgets.QDialogButtonBox(QtWidgets.QDialogButtonBox.Ok |
                                                     QtWidgets.QDialogButtonBox.Cancel |
                                                     QtWidgets.QDialogButtonBox.Apply,
                                                     QtCore.Qt.Horizontal,
                                                     self)
        self.button_box.accepted.connect(self.accept)
        self.button_box.rejected.connect(self.reject)

        layout = QtWidgets.QVBoxLayout()
        layout.addWidget(self.settings_widget)
        layout.addWidget(self.button_box)
        layout.setSizeConstraint(QtWidgets.QLayout.SetFixedSize)
        self.setLayout(layout)

    @property
    def data_channel(self) -> str:
        return self.settings_widget.data_channel

    @data_channel.setter
    def data_channel(self, ch: str) -> None:
        self.settings_widget.data_channel = ch

    @property
    def sequence(self) -> List[Tuple[str, ...]]:
        return self.settings_widget.sequence

    @sequence.setter
    def sequence(self, seq: List[Tuple[str, ...]]) -> None:
        self.settings_widget.sequence = seq

    @property
    def allowed_sequences(self) -> Tuple[Tuple[str, ...]]:
        return self.settings_widget.allowed_sequences

    @allowed_sequences.setter
    def allowed_sequences(self, sequences: Tuple[Tuple[str, ...]]) -> None:
        self.settings_widget.allowed_sequences = sequences

    @property
<<<<<<< HEAD
=======
    def sequence_dimension(self) -> list[int]:
        return self.settings_widget.sequence_dimension

    @sequence_dimension.setter
    def sequence_dimension(self, dim: list[int]) -> None:
        self.settings_widget.sequence_dimension = dim

    @property
    def allowed_sequence_dimensions(self) -> list[int]:
        return self.settings_widget.allowed_sequence_dimensions

    @allowed_sequence_dimensions.setter
    def allowed_sequence_dimensions(self, sequence_dimensions: list[int]) -> None:
        self.settings_widget.allowed_sequence_dimensions = sequence_dimensions

    @property
>>>>>>> 27f12793
    def range(self) -> Dict[str, float]:
        return self.settings_widget.axes_widget.range

    @property
    def resolution(self) -> Dict[str, int]:
        return self.settings_widget.axes_widget.resolution

    @property
    def back_resolution(self) -> Dict[str, int]:
        return self.settings_widget.axes_widget.back_resolution

    @property
    def frequency(self) -> Dict[str, float]:
        return self.settings_widget.axes_widget.frequency

    @property
    def back_frequency(self) -> Dict[str, float]:
        return self.settings_widget.axes_widget.back_frequency

    def set_range(self, settings: Dict[str, float]):
        self.settings_widget.axes_widget.set_range(settings)

    def set_resolution(self, settings: Dict[str, int]):
        self.settings_widget.axes_widget.set_resolution(settings)

    def set_back_resolution(self, settings: Dict[str, int]):
        self.settings_widget.axes_widget.set_back_resolution(settings)

    def set_frequency(self, settings: Dict[str, float]):
        self.settings_widget.axes_widget.set_frequency(settings)

    def set_back_frequency(self, settings: Dict[str, float]):
        self.settings_widget.axes_widget.set_back_frequency(settings)


class OptimizerSettingsWidget(QtWidgets.QWidget):
    """User configurable settings for the scanner optimizer logic."""
    def __init__(
            self,
            scanner_axes: Iterable[ScannerAxis],
            scanner_channels: Iterable[ScannerChannel],
<<<<<<< HEAD
            sequences: List[Tuple[Tuple[str, ...]]],
=======
            sequences: dict[list, tuple[tuple[str, ...]]],
            sequence_dimensions: list[list],
>>>>>>> 27f12793
            back_scan_capability: BackScanCapability
    ):
        super().__init__()
        self.setObjectName('optimizer_settings_widget')

        self._avail_axes = sorted([ax.name for ax in scanner_axes])
        self._allowed_sequences = sequences
<<<<<<< HEAD
=======
        self._allowed_sequence_dimensions = sequence_dimensions
>>>>>>> 27f12793

        font = QtGui.QFont()
        font.setBold(True)

        self.data_channel_combobox = QtWidgets.QComboBox()
        self.data_channel_combobox.addItems(tuple(ch.name for ch in scanner_channels))

        self.optimize_sequence_dimensions_combobox = QtWidgets.QComboBox()
        self.optimize_sequence_dimensions_combobox.addItems([str(dim) for dim in self._allowed_sequence_dimensions])

        self.optimize_sequence_combobox = QtWidgets.QComboBox()
<<<<<<< HEAD
        self.optimize_sequence_combobox.addItems([str(seq) for seq in self._allowed_sequences])
=======
        self.optimize_sequence_combobox.addItems([str(seq) for seq in self._allowed_sequences[self._allowed_sequence_dimensions[0]]])
>>>>>>> 27f12793

        # general settings
        label = QtWidgets.QLabel('Data channel:')
        label.setAlignment(QtCore.Qt.AlignVCenter | QtCore.Qt.AlignRight)
        label.setFont(font)
        misc_settings_groupbox = QtWidgets.QGroupBox('General settings')
        misc_settings_groupbox.setFont(font)

        layout = QtWidgets.QGridLayout()
        layout.addWidget(label, 0, 0)
        layout.addWidget(self.data_channel_combobox, 0, 1)
        layout.setColumnStretch(1, 1)
        misc_settings_groupbox.setLayout(layout)

        # scan settings
        label_opt_seq = QtWidgets.QLabel('Sequence:')
        label_opt_seq.setAlignment(QtCore.Qt.AlignLeft)
        label_opt_seq.setFont(font)

        label_opt_seq_dim = QtWidgets.QLabel('Sequence Dimension:')
        label_opt_seq_dim.setAlignment(QtCore.Qt.AlignLeft)
        label_opt_seq_dim.setFont(font)

        self.axes_widget = OptimizerAxesWidget(scanner_axes=scanner_axes, back_scan_capability=back_scan_capability)
        self.axes_widget.setObjectName('optimizer_axes_widget')

        scan_settings_groupbox = QtWidgets.QGroupBox('Scan settings')
        scan_settings_groupbox.setFont(font)

        layout = QtWidgets.QGridLayout()
        layout.addWidget(self.axes_widget, 0, 0, 1, -1)
        layout.addWidget(label_opt_seq_dim, 1, 0, 1, 1)
        layout.addWidget(self.optimize_sequence_dimensions_combobox, 1, 1, 1, 1)
        layout.addWidget(label_opt_seq, 2, 0, 1, 1)
        layout.addWidget(self.optimize_sequence_combobox, 2, 1, 1, 1)
        scan_settings_groupbox.setLayout(layout)

        layout = QtWidgets.QVBoxLayout()
        layout.addWidget(misc_settings_groupbox)
        layout.addWidget(scan_settings_groupbox)
        self.setLayout(layout)

        self.optimize_sequence_dimensions_combobox.currentIndexChanged.connect(self._update_sequence_combobox)

    @property
    def data_channel(self) -> str:
        return self.data_channel_combobox.currentText()

    @data_channel.setter
    def data_channel(self, ch: str) -> None:
        self.data_channel_combobox.blockSignals(True)
        self.data_channel_combobox.setCurrentText(ch)
        self.data_channel_combobox.blockSignals(False)

    @property
    def sequence(self) -> Tuple[Tuple[str, ...]]:
<<<<<<< HEAD
        return self._allowed_sequences[self.optimize_sequence_combobox.currentIndex()]
=======
        return self._allowed_sequences[self.sequence_dimension][self.optimize_sequence_combobox.currentIndex()]
>>>>>>> 27f12793

    @sequence.setter
    def sequence(self, seq: Tuple[Tuple[str, ...]]) -> None:
        self.optimize_sequence_combobox.blockSignals(True)
        try:
<<<<<<< HEAD
            idx_combo = self._allowed_sequences.index(seq)
        except ValueError as e:
=======
            idx_combo = self._allowed_sequences[self.sequence_dimension].index(seq)
        except ValueError:
>>>>>>> 27f12793
            idx_combo = 0
            logger.exception(e)
            logger.debug(f'{seq=}, {self._allowed_sequences=}, {type(self._allowed_sequences)=}')
        self.optimize_sequence_combobox.setCurrentIndex(idx_combo)
        self.optimize_sequence_combobox.blockSignals(False)

    @property
    def allowed_sequences(self) -> List[Tuple[str, ...]]:
<<<<<<< HEAD
        return self._allowed_sequences

    @allowed_sequences.setter
    def allowed_sequences(self, sequences: List[Tuple[str, ...]]) -> None:
        self._allowed_sequences = sequences
        self.optimize_sequence_combobox.clear()
        self.optimize_sequence_combobox.addItems([str(seq) for seq in self._allowed_sequences])
=======
        return self._allowed_sequences[self.sequence_dimension]

    @allowed_sequences.setter
    def allowed_sequences(self, sequences: dict[list, list[Tuple[str, ...]]]) -> None:
        self._allowed_sequences = sequences
        self._populate_sequence_combobox()

    def _populate_sequence_combobox(self):
        self.optimize_sequence_combobox.blockSignals(True)
        self.optimize_sequence_combobox.clear()
        self.optimize_sequence_combobox.addItems([str(seq) for seq in self._allowed_sequences[self.sequence_dimension]])
        self.optimize_sequence_combobox.blockSignals(False)

    @property
    def sequence_dimension(self) -> list[int]:
        return self._allowed_sequence_dimensions[self.optimize_sequence_dimensions_combobox.currentIndex()]

    @sequence_dimension.setter
    def sequence_dimension(self, seq_dim: list[int]) -> None:
        self.optimize_sequence_dimensions_combobox.blockSignals(True)
        try:
            idx_combo = self._allowed_sequence_dimensions.index(seq_dim)
        except ValueError:
            idx_combo = 0
        self.optimize_sequence_dimensions_combobox.setCurrentIndex(idx_combo)
        self.optimize_sequence_dimensions_combobox.blockSignals(False)
        self._populate_sequence_combobox()

    @property
    def allowed_sequence_dimensions(self) -> list[int]:
        return self._allowed_sequence_dimensions

    @allowed_sequence_dimensions.setter
    def allowed_sequence_dimensions(self, sequence_dimensions: list[int]) -> None:
        self.optimize_sequence_dimensions_combobox.blockSignals(True)
        self._allowed_sequence_dimensions = sequence_dimensions
        self.optimize_sequence_dimensions_combobox.clear()
        self.optimize_sequence_dimensions_combobox.addItems([str(dim) for dim in self._allowed_sequence_dimensions])
        self.optimize_sequence_dimensions_combobox.blockSignals(False)
        self._populate_sequence_combobox()

    def _update_sequence_combobox(self, index: int) -> None:
        self.sequence_dimension = self.allowed_sequence_dimensions[index]
        self._populate_sequence_combobox()
        self.sequence = self.allowed_sequences[0]

>>>>>>> 27f12793

class OptimizerAxesWidget(QtWidgets.QWidget):
    """ Widget to set optimizer parameters for each scanner axes.

    There are spin boxes for range, resolution, backward resolution, frequency and backward frequency.
    A checkbox between the forward and backward resolution/frequency can be used to automatically
    have an equal setting for both directions. Depending on the back scan capability of the hardware, this checkbox
    is checked and disabled (if available but not configurable) or unchecked and disabled (not available).
    """
    def __init__(self, *args, scanner_axes: Iterable[ScannerAxis], back_scan_capability: BackScanCapability, **kwargs):
        super().__init__(*args, **kwargs)

        self._back_scan_capability = back_scan_capability

        # remember widgets references for later access
        self.axes_widgets = dict()

        font = QtGui.QFont()
        font.setBold(True)
        layout = QtWidgets.QGridLayout()

        for i, label_text in enumerate(
                ['Range', 'Resolution', '=', 'Back\nResolution', 'Frequency', '=', 'Back\nFrequency']):
            label = QtWidgets.QLabel(label_text)
            label.setFont(font)
            label.setAlignment(QtCore.Qt.AlignCenter)
            layout.addWidget(label, 0, i + 1)
            if ('=' in label_text or 'Back' in label_text) and BackScanCapability.AVAILABLE not in self._back_scan_capability:
                label.hide()

        for index, axis in enumerate(scanner_axes, 1):
            ax_name = axis.name
            self.axes_widgets[ax_name] = dict()
            label = QtWidgets.QLabel('{0}-Axis:'.format(ax_name.title()))
            label.setObjectName('{0}_axis_label'.format(ax_name))
            label.setFont(font)
            label.setAlignment(QtCore.Qt.AlignRight | QtCore.Qt.AlignVCenter)

            max_range = abs(axis.position.maximum - axis.position.minimum)
            range_spinbox = ScienDSpinBox()
            range_spinbox.setObjectName('{0}_range_scienDSpinBox'.format(ax_name))
            range_spinbox.setRange(0, max_range)
            range_spinbox.setSuffix(axis.unit)
            range_spinbox.setMinimumSize(75, 0)
            self.axes_widgets[ax_name]['range'] = range_spinbox

            for direction in ['forward', 'backward']:
                res_spinbox = QtWidgets.QSpinBox()
                res_spinbox.setObjectName(f'{ax_name}_{direction}_resolution_spinBox')
                res_spinbox.setRange(axis.resolution.minimum, min(2 ** 31 - 1, axis.resolution.maximum))
                res_spinbox.setSuffix(' px')
                res_spinbox.setMinimumSize(50, 0)
                self.axes_widgets[ax_name][f'{direction}_res'] = res_spinbox

                freq_spinbox = ScienDSpinBox()
                freq_spinbox.setObjectName(f'{ax_name}_{direction}_frequency_scienDSpinBox')
                freq_spinbox.setRange(*axis.frequency.bounds)
                freq_spinbox.setSuffix('Hz')
                freq_spinbox.setMinimumSize(75, 0)
                self.axes_widgets[ax_name][f'{direction}_freq'] = freq_spinbox

            # same for every spinbox
            for spinbox in self.axes_widgets[ax_name].values():
                spinbox.setButtonSymbols(QtWidgets.QAbstractSpinBox.NoButtons)
                spinbox.setSizePolicy(QtWidgets.QSizePolicy.Preferred,
                                      QtWidgets.QSizePolicy.Preferred)

            # checkbox for having back settings equal to forward settings
            for setting in ['res', 'freq']:
                check_box = QtWidgets.QCheckBox()
                check_box.stateChanged.connect(self._get_equal_checkbox_callback(ax_name, setting))
                self.axes_widgets[ax_name][f'{setting}_eq'] = check_box

            if BackScanCapability.AVAILABLE not in self._back_scan_capability:
                for widget in ['res_eq', 'freq_eq', 'backward_res', 'backward_freq']:
                    self.axes_widgets[ax_name][widget].hide()
            else:
                if BackScanCapability.RESOLUTION_CONFIGURABLE not in self._back_scan_capability:
                    self.axes_widgets[ax_name]['res_eq'].setChecked(True)
                    self.axes_widgets[ax_name]['res_eq'].setEnabled(False)
                    for widget in ['res_eq', 'backward_res']:
                        self.axes_widgets[ax_name][widget].setToolTip("Back resolution is not configurable.")
                if BackScanCapability.FREQUENCY_CONFIGURABLE not in self._back_scan_capability:
                    self.axes_widgets[ax_name]['freq_eq'].setChecked(True)
                    self.axes_widgets[ax_name]['freq_eq'].setEnabled(False)
                    for widget in ['freq_eq', 'backward_freq']:
                        self.axes_widgets[ax_name][widget].setToolTip("Back frequency is not configurable.")

            for widget in ['res_eq', 'freq_eq']:
                if self.axes_widgets[ax_name][widget].isVisible() and self.axes_widgets[ax_name][widget].isEnabled():
                    self.axes_widgets[ax_name][widget].setChecked(True)

            # Add to layout
            layout.addWidget(label, index, 0)
            layout.addWidget(self.axes_widgets[ax_name]['range'], index, 1)
            layout.addWidget(self.axes_widgets[ax_name]['forward_res'], index, 2)
            layout.addWidget(self.axes_widgets[ax_name]['res_eq'], index, 3)
            layout.addWidget(self.axes_widgets[ax_name]['backward_res'], index, 4)
            layout.addWidget(self.axes_widgets[ax_name]['forward_freq'], index, 5)
            layout.addWidget(self.axes_widgets[ax_name]['freq_eq'], index, 6)
            layout.addWidget(self.axes_widgets[ax_name]['backward_freq'], index, 7)

        self.setLayout(layout)
        self.setMaximumHeight(self.sizeHint().height())

    @property
    def range(self) -> Dict[str, float]:
        return {ax: widgets['range'].value() for ax, widgets in self.axes_widgets.items()}

    @property
    def resolution(self) -> Dict[str, int]:
        return {ax: widgets['forward_res'].value() for ax, widgets in self.axes_widgets.items()}

    @property
    def back_resolution(self) -> Dict[str, int]:
        if BackScanCapability.RESOLUTION_CONFIGURABLE in self._back_scan_capability:
            return {ax: widgets['backward_res'].value() for ax, widgets in self.axes_widgets.items()}
        else:
            return {}

    @property
    def frequency(self) -> Dict[str, float]:
        return {ax: widgets['forward_freq'].value() for ax, widgets in self.axes_widgets.items()}

    @property
    def back_frequency(self) -> Dict[str, float]:
        if BackScanCapability.FREQUENCY_CONFIGURABLE in self._back_scan_capability:
            return {ax: widgets['backward_freq'].value() for ax, widgets in self.axes_widgets.items()}
        else:
            return {}

    def set_range(self, rng: Dict[str, float]):
        self._set_setting('range', rng)

    def set_resolution(self, resolution: Dict[str, int]):
        self._set_setting('forward_res', resolution)

    def set_back_resolution(self, resolution: Dict[str, int]):
        if BackScanCapability.RESOLUTION_CONFIGURABLE in self._back_scan_capability:
            self._set_setting('backward_res', resolution)

    def set_frequency(self, frequency: Dict[str, float]):
        self._set_setting('forward_freq', frequency)

    def set_back_frequency(self, frequency: Dict[str, float]):
        if BackScanCapability.FREQUENCY_CONFIGURABLE in self._back_scan_capability:
            self._set_setting('backward_freq', frequency)

    def _set_setting(self, setting: str, values: Dict[str, float]) -> None:
        for ax, val in values.items():
            spinbox = self.axes_widgets[ax][setting]
            spinbox.setValue(val)

    def _get_equal_checkbox_callback(self, axis: str, setting: str):
        @QtCore.Slot(bool)
        def callback(checked: bool):
            forward_spinbox = self.axes_widgets[axis][f'forward_{setting}']
            backward_spinbox = self.axes_widgets[axis][f'backward_{setting}']
            if checked:
                forward_spinbox.valueChanged.connect(backward_spinbox.setValue)
                backward_spinbox.setValue(forward_spinbox.value())  # set manually once
            else:
                forward_spinbox.valueChanged.disconnect()
            backward_spinbox.setDisabled(checked)
        return callback<|MERGE_RESOLUTION|>--- conflicted
+++ resolved
@@ -35,12 +35,8 @@
             self,
             scanner_axes: Iterable[ScannerAxis],
             scanner_channels: Iterable[ScannerChannel],
-<<<<<<< HEAD
-            sequences: List[Tuple[Tuple[str, ...]]],
-=======
             sequences: dict[list, list[Tuple[Tuple[str, ...]]]],
             sequence_dimensions: list[list],
->>>>>>> 27f12793
             back_scan_capability: BackScanCapability
     ):
         super().__init__()
@@ -92,8 +88,6 @@
         self.settings_widget.allowed_sequences = sequences
 
     @property
-<<<<<<< HEAD
-=======
     def sequence_dimension(self) -> list[int]:
         return self.settings_widget.sequence_dimension
 
@@ -110,7 +104,6 @@
         self.settings_widget.allowed_sequence_dimensions = sequence_dimensions
 
     @property
->>>>>>> 27f12793
     def range(self) -> Dict[str, float]:
         return self.settings_widget.axes_widget.range
 
@@ -152,12 +145,8 @@
             self,
             scanner_axes: Iterable[ScannerAxis],
             scanner_channels: Iterable[ScannerChannel],
-<<<<<<< HEAD
-            sequences: List[Tuple[Tuple[str, ...]]],
-=======
             sequences: dict[list, tuple[tuple[str, ...]]],
             sequence_dimensions: list[list],
->>>>>>> 27f12793
             back_scan_capability: BackScanCapability
     ):
         super().__init__()
@@ -165,10 +154,7 @@
 
         self._avail_axes = sorted([ax.name for ax in scanner_axes])
         self._allowed_sequences = sequences
-<<<<<<< HEAD
-=======
         self._allowed_sequence_dimensions = sequence_dimensions
->>>>>>> 27f12793
 
         font = QtGui.QFont()
         font.setBold(True)
@@ -180,11 +166,7 @@
         self.optimize_sequence_dimensions_combobox.addItems([str(dim) for dim in self._allowed_sequence_dimensions])
 
         self.optimize_sequence_combobox = QtWidgets.QComboBox()
-<<<<<<< HEAD
-        self.optimize_sequence_combobox.addItems([str(seq) for seq in self._allowed_sequences])
-=======
         self.optimize_sequence_combobox.addItems([str(seq) for seq in self._allowed_sequences[self._allowed_sequence_dimensions[0]]])
->>>>>>> 27f12793
 
         # general settings
         label = QtWidgets.QLabel('Data channel:')
@@ -241,40 +223,20 @@
 
     @property
     def sequence(self) -> Tuple[Tuple[str, ...]]:
-<<<<<<< HEAD
-        return self._allowed_sequences[self.optimize_sequence_combobox.currentIndex()]
-=======
         return self._allowed_sequences[self.sequence_dimension][self.optimize_sequence_combobox.currentIndex()]
->>>>>>> 27f12793
 
     @sequence.setter
     def sequence(self, seq: Tuple[Tuple[str, ...]]) -> None:
         self.optimize_sequence_combobox.blockSignals(True)
         try:
-<<<<<<< HEAD
-            idx_combo = self._allowed_sequences.index(seq)
-        except ValueError as e:
-=======
             idx_combo = self._allowed_sequences[self.sequence_dimension].index(seq)
         except ValueError:
->>>>>>> 27f12793
             idx_combo = 0
-            logger.exception(e)
-            logger.debug(f'{seq=}, {self._allowed_sequences=}, {type(self._allowed_sequences)=}')
         self.optimize_sequence_combobox.setCurrentIndex(idx_combo)
         self.optimize_sequence_combobox.blockSignals(False)
 
     @property
     def allowed_sequences(self) -> List[Tuple[str, ...]]:
-<<<<<<< HEAD
-        return self._allowed_sequences
-
-    @allowed_sequences.setter
-    def allowed_sequences(self, sequences: List[Tuple[str, ...]]) -> None:
-        self._allowed_sequences = sequences
-        self.optimize_sequence_combobox.clear()
-        self.optimize_sequence_combobox.addItems([str(seq) for seq in self._allowed_sequences])
-=======
         return self._allowed_sequences[self.sequence_dimension]
 
     @allowed_sequences.setter
@@ -321,7 +283,6 @@
         self._populate_sequence_combobox()
         self.sequence = self.allowed_sequences[0]
 
->>>>>>> 27f12793
 
 class OptimizerAxesWidget(QtWidgets.QWidget):
     """ Widget to set optimizer parameters for each scanner axes.
