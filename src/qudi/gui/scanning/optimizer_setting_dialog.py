# -*- coding: utf-8 -*-

"""
This file contains a custom QWidget class to provide optimizer settings for each scanner axis.

Copyright (c) 2021, the qudi developers. See the AUTHORS.md file at the top-level directory of this
distribution and on <https://github.com/Ulm-IQO/qudi-iqo-modules/>

This file is part of qudi.

Qudi is free software: you can redistribute it and/or modify it under the terms of
the GNU Lesser General Public License as published by the Free Software Foundation,
either version 3 of the License, or (at your option) any later version.

Qudi is distributed in the hope that it will be useful, but WITHOUT ANY WARRANTY;
without even the implied warranty of MERCHANTABILITY or FITNESS FOR A PARTICULAR PURPOSE.
See the GNU Lesser General Public License for more details.

You should have received a copy of the GNU Lesser General Public License along with qudi.
If not, see <https://www.gnu.org/licenses/>.
"""

__all__ = ('OptimizerSettingsDialog', 'OptimizerSettingsWidget', 'OptimizerAxesWidget')

from typing import List, Tuple, Dict, Iterable
from PySide2 import QtCore, QtGui, QtWidgets

from qudi.util.widgets.scientific_spinbox import ScienDSpinBox
from qudi.interface.scanning_probe_interface import ScannerAxis, ScannerChannel, BackScanCapability


class OptimizerSettingsDialog(QtWidgets.QDialog):
    """Dialog for user configurable settings for the scanning optimize logic."""
    def __init__(
            self,
            scanner_axes: Iterable[ScannerAxis],
            scanner_channels: Iterable[ScannerChannel],
            sequences: List[List[Tuple[str, ...]]],
            back_scan_capability: BackScanCapability
    ):
        super().__init__()
        self.setObjectName('optimizer_settings_dialog')
        self.setWindowTitle('Optimizer Settings')

        self.settings_widget = OptimizerSettingsWidget(scanner_axes=scanner_axes,
                                                       scanner_channels=scanner_channels,
                                                       sequences=sequences,
                                                       back_scan_capability=back_scan_capability)

        self.button_box = QtWidgets.QDialogButtonBox(QtWidgets.QDialogButtonBox.Ok |
                                                     QtWidgets.QDialogButtonBox.Cancel |
                                                     QtWidgets.QDialogButtonBox.Apply,
                                                     QtCore.Qt.Horizontal,
                                                     self)
        self.button_box.accepted.connect(self.accept)
        self.button_box.rejected.connect(self.reject)

        layout = QtWidgets.QVBoxLayout()
        layout.addWidget(self.settings_widget)
        layout.addWidget(self.button_box)
        layout.setSizeConstraint(QtWidgets.QLayout.SetFixedSize)
        self.setLayout(layout)

    @property
    def data_channel(self) -> str:
        return self.settings_widget.data_channel

    @data_channel.setter
    def data_channel(self, ch: str) -> None:
        self.settings_widget.data_channel = ch

    @property
    def sequence(self) -> List[Tuple[str, ...]]:
        return self.settings_widget.sequence

    @sequence.setter
    def sequence(self, seq: List[Tuple[str, ...]]) -> None:
        self.settings_widget.sequence = seq

    @property
    def range(self) -> Dict[str, float]:
        return self.settings_widget.axes_widget.range

    @property
    def resolution(self) -> Dict[str, int]:
        return self.settings_widget.axes_widget.resolution

    @property
    def back_resolution(self) -> Dict[str, int]:
        return self.settings_widget.axes_widget.back_resolution

    @property
    def frequency(self) -> Dict[str, float]:
        return self.settings_widget.axes_widget.frequency

    @property
    def back_frequency(self) -> Dict[str, float]:
        return self.settings_widget.axes_widget.back_frequency

    def set_range(self, settings: Dict[str, float]):
        self.settings_widget.axes_widget.set_range(settings)

    def set_resolution(self, settings: Dict[str, int]):
        self.settings_widget.axes_widget.set_resolution(settings)

    def set_back_resolution(self, settings: Dict[str, int]):
        self.settings_widget.axes_widget.set_back_resolution(settings)

    def set_frequency(self, settings: Dict[str, float]):
        self.settings_widget.axes_widget.set_frequency(settings)

    def set_back_frequency(self, settings: Dict[str, float]):
        self.settings_widget.axes_widget.set_back_frequency(settings)


class OptimizerSettingsWidget(QtWidgets.QWidget):
    """User configurable settings for the scanner optimizer logic."""
    def __init__(
            self,
            scanner_axes: Iterable[ScannerAxis],
            scanner_channels: Iterable[ScannerChannel],
            sequences: List[List[Tuple[str, ...]]],
            back_scan_capability: BackScanCapability
    ):
        super().__init__()
        self.setObjectName('optimizer_settings_widget')

        self._avail_axes = sorted([ax.name for ax in scanner_axes])
        self.available_opt_sequences = sequences

        font = QtGui.QFont()
        font.setBold(True)

        self.data_channel_combobox = QtWidgets.QComboBox()
        self.data_channel_combobox.addItems(tuple(ch.name for ch in scanner_channels))

        self.optimize_sequence_combobox = QtWidgets.QComboBox()
        self.optimize_sequence_combobox.addItems([str(seq) for seq in self.available_opt_sequences])

        # general settings
        label = QtWidgets.QLabel('Data channel:')
        label.setAlignment(QtCore.Qt.AlignVCenter | QtCore.Qt.AlignRight)
        label.setFont(font)
        misc_settings_groupbox = QtWidgets.QGroupBox('General settings')
        misc_settings_groupbox.setFont(font)

        layout = QtWidgets.QGridLayout()
        layout.addWidget(label, 0, 0)
        layout.addWidget(self.data_channel_combobox, 0, 1)
        layout.setColumnStretch(1, 1)
        misc_settings_groupbox.setLayout(layout)

        # scan settings
        label_opt_seq = QtWidgets.QLabel('Sequence:')
        label_opt_seq.setAlignment(QtCore.Qt.AlignLeft)
        label_opt_seq.setFont(font)
        self.axes_widget = OptimizerAxesWidget(scanner_axes=scanner_axes, back_scan_capability=back_scan_capability)
        self.axes_widget.setObjectName('optimizer_axes_widget')

        scan_settings_groupbox = QtWidgets.QGroupBox('Scan settings')
        scan_settings_groupbox.setFont(font)

        layout = QtWidgets.QGridLayout()
        layout.addWidget(self.axes_widget, 0, 0, 1, -1)
        layout.addWidget(label_opt_seq, 1, 0, 1, 1)
        layout.addWidget(self.optimize_sequence_combobox, 1, 1, 1, 1)
        scan_settings_groupbox.setLayout(layout)

        layout = QtWidgets.QVBoxLayout()
        layout.addWidget(misc_settings_groupbox)
        layout.addWidget(scan_settings_groupbox)
        self.setLayout(layout)

    @property
    def data_channel(self) -> str:
        return self.data_channel_combobox.currentText()

    @data_channel.setter
    def data_channel(self, ch: str) -> None:
        self.data_channel_combobox.blockSignals(True)
        self.data_channel_combobox.setCurrentText(ch)
        self.data_channel_combobox.blockSignals(False)

    @property
    def sequence(self) -> List[Tuple[str, ...]]:
        return self.available_opt_sequences[self.optimize_sequence_combobox.currentIndex()]

    @sequence.setter
    def sequence(self, seq: List[Tuple[str, ...]]) -> None:
        self.optimize_sequence_combobox.blockSignals(True)
        try:
            idx_combo = self.available_opt_sequences.index(seq)
        except ValueError:
            idx_combo = 0
        self.optimize_sequence_combobox.setCurrentIndex(idx_combo)
        self.optimize_sequence_combobox.blockSignals(False)


class OptimizerAxesWidget(QtWidgets.QWidget):
    """ Widget to set optimizer parameters for each scanner axes.

    There are spin boxes for range, resolution, backward resolution, frequency and backward frequency.
    A checkbox between the forward and backward resolution/frequency can be used to automatically
    have an equal setting for both directions. Depending on the back scan capability of the hardware, this checkbox
    is checked and disabled (if available but not configurable) or unchecked and disabled (not available).
    """
    def __init__(self, *args, scanner_axes: Iterable[ScannerAxis], back_scan_capability: BackScanCapability, **kwargs):
        super().__init__(*args, **kwargs)

        self._back_scan_capability = back_scan_capability

        # remember widgets references for later access
        self.axes_widgets = dict()

        font = QtGui.QFont()
        font.setBold(True)
        layout = QtWidgets.QGridLayout()

        for i, label_text in enumerate(
                ['Range', 'Resolution', '=', 'Back\nResolution', 'Frequency', '=', 'Back\nFrequency']):
            label = QtWidgets.QLabel(label_text)
            label.setFont(font)
            label.setAlignment(QtCore.Qt.AlignCenter)
            layout.addWidget(label, 0, i + 1)
<<<<<<< HEAD
=======
            if ('=' in label_text or 'Back' in label_text) and BackScanCapability.AVAILABLE not in self._back_scan_capability:
                label.hide()
>>>>>>> 85546746

        for index, axis in enumerate(scanner_axes, 1):
            ax_name = axis.name
            self.axes_widgets[ax_name] = dict()
            label = QtWidgets.QLabel('{0}-Axis:'.format(ax_name.title()))
            label.setObjectName('{0}_axis_label'.format(ax_name))
            label.setFont(font)
            label.setAlignment(QtCore.Qt.AlignRight | QtCore.Qt.AlignVCenter)

            max_range = abs(axis.position.maximum - axis.position.minimum)
            range_spinbox = ScienDSpinBox()
            range_spinbox.setObjectName('{0}_range_scienDSpinBox'.format(ax_name))
            range_spinbox.setRange(0, max_range)
            range_spinbox.setSuffix(axis.unit)
            range_spinbox.setMinimumSize(75, 0)
            self.axes_widgets[ax_name]['range'] = range_spinbox

            for direction in ['forward', 'backward']:
                res_spinbox = QtWidgets.QSpinBox()
                res_spinbox.setObjectName(f'{ax_name}_{direction}_resolution_spinBox')
                res_spinbox.setRange(axis.resolution.minimum, min(2 ** 31 - 1, axis.resolution.maximum))
                res_spinbox.setSuffix(' px')
                res_spinbox.setMinimumSize(50, 0)
                self.axes_widgets[ax_name][f'{direction}_res'] = res_spinbox

                freq_spinbox = ScienDSpinBox()
                freq_spinbox.setObjectName(f'{ax_name}_{direction}_frequency_scienDSpinBox')
                freq_spinbox.setRange(*axis.frequency.bounds)
                freq_spinbox.setSuffix('Hz')
                freq_spinbox.setMinimumSize(75, 0)
                self.axes_widgets[ax_name][f'{direction}_freq'] = freq_spinbox

            # same for every spinbox
            for spinbox in self.axes_widgets[ax_name].values():
                spinbox.setButtonSymbols(QtWidgets.QAbstractSpinBox.NoButtons)
                spinbox.setSizePolicy(QtWidgets.QSizePolicy.Preferred,
                                      QtWidgets.QSizePolicy.Preferred)

            # checkbox for having back settings equal to forward settings
            for setting in ['res', 'freq']:
                check_box = QtWidgets.QCheckBox()
                check_box.stateChanged.connect(self._get_equal_checkbox_callback(ax_name, setting))
                self.axes_widgets[ax_name][f'{setting}_eq'] = check_box

            if BackScanCapability.AVAILABLE not in self._back_scan_capability:
                for widget in ['res_eq', 'freq_eq', 'backward_res', 'backward_freq']:
<<<<<<< HEAD
                    self.axes_widgets[ax_name][widget].setEnabled(False)
                    self.axes_widgets[ax_name][widget].setToolTip("Back scan is not available.")
                for widget in ['res_eq', 'freq_eq']:
                    self.axes_widgets[ax_name][widget].setChecked(False)
                for widget in ['backward_res', 'backward_freq']:
                    self.axes_widgets[ax_name][widget].setRange(0, 0)
                    self.axes_widgets[ax_name][widget].setValue(0)
=======
                    self.axes_widgets[ax_name][widget].hide()
>>>>>>> 85546746
            else:
                if BackScanCapability.RESOLUTION_CONFIGURABLE not in self._back_scan_capability:
                    self.axes_widgets[ax_name]['res_eq'].setChecked(True)
                    self.axes_widgets[ax_name]['res_eq'].setEnabled(False)
                    for widget in ['res_eq', 'backward_res']:
                        self.axes_widgets[ax_name][widget].setToolTip("Back resolution is not configurable.")
                if BackScanCapability.FREQUENCY_CONFIGURABLE not in self._back_scan_capability:
                    self.axes_widgets[ax_name]['freq_eq'].setChecked(True)
                    self.axes_widgets[ax_name]['freq_eq'].setEnabled(False)
                    for widget in ['freq_eq', 'backward_freq']:
                        self.axes_widgets[ax_name][widget].setToolTip("Back frequency is not configurable.")
<<<<<<< HEAD
=======

            for widget in ['res_eq', 'freq_eq']:
                if self.axes_widgets[ax_name][widget].isVisible() and self.axes_widgets[ax_name][widget].isEnabled():
                    self.axes_widgets[ax_name][widget].setChecked(True)
>>>>>>> 85546746

            # Add to layout
            layout.addWidget(label, index, 0)
            layout.addWidget(self.axes_widgets[ax_name]['range'], index, 1)
            layout.addWidget(self.axes_widgets[ax_name]['forward_res'], index, 2)
            layout.addWidget(self.axes_widgets[ax_name]['res_eq'], index, 3)
            layout.addWidget(self.axes_widgets[ax_name]['backward_res'], index, 4)
            layout.addWidget(self.axes_widgets[ax_name]['forward_freq'], index, 5)
            layout.addWidget(self.axes_widgets[ax_name]['freq_eq'], index, 6)
            layout.addWidget(self.axes_widgets[ax_name]['backward_freq'], index, 7)

        self.setLayout(layout)
        self.setMaximumHeight(self.sizeHint().height())

    @property
    def range(self) -> Dict[str, float]:
        return {ax: widgets['range'].value() for ax, widgets in self.axes_widgets.items()}

    @property
    def resolution(self) -> Dict[str, int]:
        return {ax: widgets['forward_res'].value() for ax, widgets in self.axes_widgets.items()}

    @property
    def back_resolution(self) -> Dict[str, int]:
        if BackScanCapability.RESOLUTION_CONFIGURABLE in self._back_scan_capability:
            return {ax: widgets['backward_res'].value() for ax, widgets in self.axes_widgets.items()}
        else:
            return {}

    @property
    def frequency(self) -> Dict[str, float]:
        return {ax: widgets['forward_freq'].value() for ax, widgets in self.axes_widgets.items()}

    @property
    def back_frequency(self) -> Dict[str, float]:
        if BackScanCapability.FREQUENCY_CONFIGURABLE in self._back_scan_capability:
            return {ax: widgets['backward_freq'].value() for ax, widgets in self.axes_widgets.items()}
        else:
            return {}

    def set_range(self, rng: Dict[str, float]):
        self._set_setting('range', rng)

    def set_resolution(self, resolution: Dict[str, int]):
        self._set_setting('forward_res', resolution)

    def set_back_resolution(self, resolution: Dict[str, int]):
        if BackScanCapability.RESOLUTION_CONFIGURABLE in self._back_scan_capability:
            self._set_setting('backward_res', resolution)

    def set_frequency(self, frequency: Dict[str, float]):
        self._set_setting('forward_freq', frequency)

    def set_back_frequency(self, frequency: Dict[str, float]):
        if BackScanCapability.FREQUENCY_CONFIGURABLE in self._back_scan_capability:
            self._set_setting('backward_freq', frequency)

    def _set_setting(self, setting: str, values: Dict[str, float]) -> None:
        for ax, val in values.items():
            spinbox = self.axes_widgets[ax][setting]
            spinbox.setValue(val)

    def _get_equal_checkbox_callback(self, axis: str, setting: str):
        @QtCore.Slot(bool)
        def callback(checked: bool):
            forward_spinbox = self.axes_widgets[axis][f'forward_{setting}']
            backward_spinbox = self.axes_widgets[axis][f'backward_{setting}']
            if checked:
                forward_spinbox.valueChanged.connect(backward_spinbox.setValue)
                backward_spinbox.setValue(forward_spinbox.value())  # set manually once
            else:
                forward_spinbox.valueChanged.disconnect()
            backward_spinbox.setDisabled(checked)
        return callback<|MERGE_RESOLUTION|>--- conflicted
+++ resolved
@@ -222,11 +222,8 @@
             label.setFont(font)
             label.setAlignment(QtCore.Qt.AlignCenter)
             layout.addWidget(label, 0, i + 1)
-<<<<<<< HEAD
-=======
             if ('=' in label_text or 'Back' in label_text) and BackScanCapability.AVAILABLE not in self._back_scan_capability:
                 label.hide()
->>>>>>> 85546746
 
         for index, axis in enumerate(scanner_axes, 1):
             ax_name = axis.name
@@ -273,17 +270,7 @@
 
             if BackScanCapability.AVAILABLE not in self._back_scan_capability:
                 for widget in ['res_eq', 'freq_eq', 'backward_res', 'backward_freq']:
-<<<<<<< HEAD
-                    self.axes_widgets[ax_name][widget].setEnabled(False)
-                    self.axes_widgets[ax_name][widget].setToolTip("Back scan is not available.")
-                for widget in ['res_eq', 'freq_eq']:
-                    self.axes_widgets[ax_name][widget].setChecked(False)
-                for widget in ['backward_res', 'backward_freq']:
-                    self.axes_widgets[ax_name][widget].setRange(0, 0)
-                    self.axes_widgets[ax_name][widget].setValue(0)
-=======
                     self.axes_widgets[ax_name][widget].hide()
->>>>>>> 85546746
             else:
                 if BackScanCapability.RESOLUTION_CONFIGURABLE not in self._back_scan_capability:
                     self.axes_widgets[ax_name]['res_eq'].setChecked(True)
@@ -295,13 +282,10 @@
                     self.axes_widgets[ax_name]['freq_eq'].setEnabled(False)
                     for widget in ['freq_eq', 'backward_freq']:
                         self.axes_widgets[ax_name][widget].setToolTip("Back frequency is not configurable.")
-<<<<<<< HEAD
-=======
 
             for widget in ['res_eq', 'freq_eq']:
                 if self.axes_widgets[ax_name][widget].isVisible() and self.axes_widgets[ax_name][widget].isEnabled():
                     self.axes_widgets[ax_name][widget].setChecked(True)
->>>>>>> 85546746
 
             # Add to layout
             layout.addWidget(label, index, 0)
