# -*- coding: utf-8 -*-

"""
This file contains the qudi GUI for general Confocal control.

Copyright (c) 2021, the qudi developers. See the AUTHORS.md file at the top-level directory of this
distribution and on <https://github.com/Ulm-IQO/qudi-iqo-modules/>

This file is part of qudi.

Qudi is free software: you can redistribute it and/or modify it under the terms of
the GNU Lesser General Public License as published by the Free Software Foundation,
either version 3 of the License, or (at your option) any later version.

Qudi is distributed in the hope that it will be useful, but WITHOUT ANY WARRANTY;
without even the implied warranty of MERCHANTABILITY or FITNESS FOR A PARTICULAR PURPOSE.
See the GNU Lesser General Public License for more details.

You should have received a copy of the GNU Lesser General Public License along with qudi.
If not, see <https://www.gnu.org/licenses/>.
"""

import os
from uuid import UUID
from typing import Union, Tuple, Optional

import numpy as np
from PySide2 import QtCore, QtGui, QtWidgets
from PySide2.QtWidgets import QAction

import qudi.util.uic as uic
from qudi.core.connector import Connector
from qudi.core.statusvariable import StatusVar
from qudi.core.configoption import ConfigOption
from qudi.interface.scanning_probe_interface import ScanData
from qudi.core.module import GuiBase

from qudi.gui.scanning.tilt_correction_dockwidget import TiltCorrectionDockWidget
from qudi.gui.scanning.axes_control_dockwidget import AxesControlDockWidget
from qudi.gui.scanning.optimizer_setting_dialog import OptimizerSettingsDialog
from qudi.gui.scanning.scan_settings_dialog import ScannerSettingDialog
from qudi.gui.scanning.scan_dockwidget import ScanDockWidget
from qudi.gui.scanning.optimizer_dockwidget import OptimizerDockWidget
from qudi.logic.scanning_data_logic import ScanningDataLogic
from qudi.logic.scanning_probe_logic import ScanningProbeLogic
from qudi.logic.scanning_optimize_logic import ScanningOptimizeLogic


class ConfocalMainWindow(QtWidgets.QMainWindow):
    """Create the Mainwindow based on the corresponding *.ui file."""

    def __init__(self):
        # Get the path to the *.ui file
        this_dir = os.path.dirname(__file__)
        ui_file = os.path.join(this_dir, 'ui_scannergui.ui')

        # Load it
        super().__init__()
        uic.loadUi(ui_file, self)

        self.action_toggle_tilt_correction = ToggleIconsQAction(
            self,
            'Tilt correction',
            "./artwork/icons/correct-tilt_toggle.svg",
            "./artwork/icons/correct-tilt_toggle_off.svg",
        )
        self.action_toggle_tilt_correction.setToolTip(
            "Toggle tilt correction. \nIf greyed out, you need to configure"
            " valid support vectors (see 'View'/'Tilt correction') or your"
            " scanning device does not support coordination transformation."
        )
        self.util_toolBar.addAction(self.action_toggle_tilt_correction)
        return

    def mouseDoubleClickEvent(self, event):
        if event.button() == QtCore.Qt.LeftButton:
            self.action_utility_zoom.setChecked(not self.action_utility_zoom.isChecked())
            event.accept()
        else:
            super().mouseDoubleClickEvent(event)
        return


class SaveDialog(QtWidgets.QDialog):
    """Dialog to provide feedback and block GUI while saving"""

    def __init__(self, parent, title="Please wait", text="Saving..."):
        super().__init__(parent)
        self.setWindowTitle(title)
        self.setWindowModality(QtCore.Qt.WindowModal)
        self.setAttribute(QtCore.Qt.WA_ShowWithoutActivating)

        # Dialog layout
        self.text = QtWidgets.QLabel("<font size='16'>" + text + "</font>")
        self.hbox = QtWidgets.QHBoxLayout()
        self.hbox.addSpacerItem(QtWidgets.QSpacerItem(50, 0))
        self.hbox.addWidget(self.text)
        self.hbox.addSpacerItem(QtWidgets.QSpacerItem(50, 0))
        self.setLayout(self.hbox)


class ScannerGui(GuiBase):
    """Main confocal GUI Class for XY and depth scans.

    Example config for copy-paste:

    scanner_gui:
        module.Class: 'scanning.scannergui.ScannerGui'
        # options:
        #     default_position_unit_prefix: null  # optional, use unit prefix characters, e.g. 'u' or 'n'
        #     min_crosshair_size_fraction: 0.02   # minimum crosshair size as fraction of the displayed scan range
        connect:
            scanning_logic: scanning_probe_logic
            data_logic: scanning_data_logic
            optimize_logic: scanning_optimize_logic

    """

    # declare connectors
    _scanning_logic = Connector(name='scanning_logic', interface='ScanningProbeLogic')
    _data_logic = Connector(name='data_logic', interface='ScanningDataLogic')
    _optimize_logic = Connector(name='optimize_logic', interface='ScanningOptimizeLogic')

    # config options for gui
    _default_position_unit_prefix = ConfigOption(name='default_position_unit_prefix', default=None)
    # minimum crosshair size as fraction of the displayed scan range
    _min_crosshair_size_fraction = ConfigOption(name='min_crosshair_size_fraction', default=1 / 50, missing='nothing')

    # status vars
    _window_state = StatusVar(name='window_state', default=None)
    _window_geometry = StatusVar(name='window_geometry', default=None)

    # signals
    sigScannerTargetChanged = QtCore.Signal(dict, object)
    sigFrequencyChanged = QtCore.Signal(str, float)
    sigBackFrequencyChanged = QtCore.Signal(str, float)
    sigUseBackScanSettings = QtCore.Signal(bool)
    sigToggleScan = QtCore.Signal(bool, tuple, object)
    sigOptimizerSettingsChanged = QtCore.Signal(str, tuple, tuple, dict, dict, dict, dict, dict)
    sigToggleOptimize = QtCore.Signal(bool)
    sigSaveScan = QtCore.Signal(object, object, str)
    sigSaveFinished = QtCore.Signal()
    sigShowSaveDialog = QtCore.Signal(bool)

    def __init__(self, *args, **kwargs):
        super().__init__(*args, **kwargs)

        # QMainWindow and QDialog child instances
        self._mw: ConfocalMainWindow = None
        self._ssd: Optional[ScannerSettingDialog] = None
        self._osd: Optional[OptimizerSettingsDialog] = None

        # References to automatically generated GUI elements
        self.optimizer_settings_axes_widgets = None
        self.scan_2d_dockwidgets = None
        self.scan_1d_dockwidgets = None

        # References to static dockwidgets
        self.optimizer_dockwidget = None
        self.scanner_control_dockwidget: Optional[AxesControlDockWidget] = None

        # misc
        self._optimizer_id = 0
        self._optimizer_state = {'is_running': False}
        self._n_save_tasks = 0
        return

    def on_activate(self):
        """Initializes all needed UI files and establishes the connectors.

        This method executes the all the inits for the differnt GUIs and passes
        the event argument from fysom to the methods.
        """
        self._optimizer_id = self._optimize_logic().module_uuid

        self.scan_2d_dockwidgets = dict()
        self.scan_1d_dockwidgets = dict()

        # Initialize main window
        self._mw = ConfocalMainWindow()
        self._mw.setDockNestingEnabled(True)

        # Initialize fixed dockwidgets
        self._init_static_dockwidgets()

        # Initialize dialog windows
        self._init_optimizer_settings()
        self._init_scanner_settings()
        self._save_dialog = SaveDialog(self._mw)

        scan_logic: ScanningProbeLogic = self._scanning_logic()

        # Automatically generate scanning widgets for desired scans
        scans = list()
        axes = tuple(scan_logic.scanner_axes)
        for i, first_ax in enumerate(axes, 1):
            # if not scans:
            scans.append((first_ax,))
            for second_ax in axes[i:]:
                scans.append((first_ax, second_ax))
        for scan in scans:
            self._add_scan_dockwidget(scan)

        # Initialize widget data
        self.update_scanner_settings_from_logic()
        self.scanner_target_updated()
        self.scan_state_updated(scan_logic.module_state() != 'idle')

        # Connect signals
        self.sigScannerTargetChanged.connect(self._scanning_logic().set_target_position, QtCore.Qt.QueuedConnection)
        self.sigFrequencyChanged.connect(scan_logic.set_scan_frequency, QtCore.Qt.QueuedConnection)
        self.sigBackFrequencyChanged.connect(scan_logic.set_back_scan_frequency, QtCore.Qt.QueuedConnection)
        self.sigUseBackScanSettings.connect(scan_logic.set_use_back_scan_settings, QtCore.Qt.QueuedConnection)
        self.sigToggleScan.connect(scan_logic.toggle_scan, QtCore.Qt.QueuedConnection)
        self.sigToggleOptimize.connect(self._optimize_logic().toggle_optimize, QtCore.Qt.QueuedConnection)
        self._mw.action_optimize_position.triggered[bool].connect(self.toggle_optimize, QtCore.Qt.QueuedConnection)
        self._optimize_logic().sigOptimizeSequenceDimensionsChanged.connect(
            self._init_optimizer_dockwidget, QtCore.Qt.QueuedConnection
        )
        self._optimize_logic().sigOptimizeSequenceDimensionsChanged.connect(
            self.update_optimizer_settings_from_logic, QtCore.Qt.QueuedConnection
        )
        self._mw.action_restore_default_view.triggered.connect(self.restore_default_view)
        self._mw.action_save_all_scans.triggered.connect(lambda x: self.save_scan_data(scan_axes=None))
        self.sigSaveScan.connect(self._data_logic().save_scan_by_axis, QtCore.Qt.QueuedConnection)
        self.sigSaveFinished.connect(self._save_dialog.hide, QtCore.Qt.QueuedConnection)
        self._data_logic().sigSaveStateChanged.connect(self._track_save_status)

        self._mw.action_utility_zoom.toggled.connect(self.toggle_cursor_zoom)
        self._mw.action_utility_full_range.triggered.connect(self.set_full_range, QtCore.Qt.QueuedConnection)
        self._mw.action_history_forward.triggered.connect(self._data_logic().history_next, QtCore.Qt.QueuedConnection)
        self._mw.action_history_back.triggered.connect(self._data_logic().history_previous, QtCore.Qt.QueuedConnection)

        self._scanning_logic().sigScannerTargetChanged.connect(self.scanner_target_updated, QtCore.Qt.QueuedConnection)
        self._scanning_logic().sigScanStateChanged.connect(self.scan_state_updated, QtCore.Qt.QueuedConnection)
        self._data_logic().sigHistoryScanDataRestored.connect(self._update_from_history, QtCore.Qt.QueuedConnection)
        self._optimize_logic().sigOptimizeStateChanged.connect(self.optimize_state_updated, QtCore.Qt.QueuedConnection)
        self.sigOptimizerSettingsChanged.connect(
            self._optimize_logic().set_optimize_settings, QtCore.Qt.QueuedConnection
        )

        self.sigShowSaveDialog.connect(
            lambda x: self._save_dialog.show() if x else self._save_dialog.hide(), QtCore.Qt.DirectConnection
        )

        # tilt correction signals
        tilt_widget = self.tilt_correction_dockwidget
        tilt_widget.tilt_set_01_pushButton.clicked.connect(
            lambda: self.tilt_corr_set_support_vector(0), QtCore.Qt.QueuedConnection
        )
<<<<<<< HEAD
        self._scanning_logic().sigScanSettingsChanged.connect(
            self.update_scanner_settings_from_logic, QtCore.Qt.QueuedConnection
        )
        self._scanning_logic().sigScanStateChanged.connect(
            self.scan_state_updated, QtCore.Qt.QueuedConnection
=======
        tilt_widget.tilt_set_02_pushButton.clicked.connect(
            lambda: self.tilt_corr_set_support_vector(1), QtCore.Qt.QueuedConnection
>>>>>>> 04e221ce
        )
        tilt_widget.tilt_set_03_pushButton.clicked.connect(
            lambda: self.tilt_corr_set_support_vector(2), QtCore.Qt.QueuedConnection
        )
        tilt_widget.tilt_set_04_pushButton.clicked.connect(
            lambda: self.tilt_corr_set_support_vector(3), QtCore.Qt.QueuedConnection
        )
        tilt_widget.auto_origin_switch.toggle_switch.sigStateChanged.connect(
            self.apply_tilt_corr_support_vectors, QtCore.Qt.QueuedConnection
        )
        self._mw.action_toggle_tilt_correction.triggered.connect(
            self.toggle_tilt_correction, QtCore.Qt.QueuedConnection
        )
        [
            box.valueChanged.connect(self.apply_tilt_corr_support_vectors, QtCore.Qt.QueuedConnection)
            for box_row in tilt_widget.support_vecs_box
            for box in box_row
        ]
        self._scanning_logic().sigTiltCorrSettingsChanged.connect(
            self.tilt_corr_support_vector_updated, QtCore.Qt.QueuedConnection
        )

        # Initialize dockwidgets to default view
        self.restore_default_view()
        self.show()

        self.restore_history()

        self._restore_window_geometry(self._mw)
        self._restore_tilt_correction()

        return

    def on_deactivate(self):
        """Reverse steps of activation

        @return int: error code (0:OK, -1:error)
        """
        # Remember window position and geometry and close window
        self._save_window_geometry(self._mw)
        self._mw.close()
        self.optimizer_dockwidget = None

        # Disconnect signals
        self.sigScannerTargetChanged.disconnect()
        self.sigFrequencyChanged.disconnect()
        self.sigBackFrequencyChanged.disconnect()
        self.sigUseBackScanSettings.disconnect()
        self.sigToggleScan.disconnect()
        self.sigToggleOptimize.disconnect()
        self.sigOptimizerSettingsChanged.disconnect()
        self._mw.action_optimize_position.triggered[bool].disconnect()
        self._mw.action_restore_default_view.triggered.disconnect()
        self._mw.action_history_forward.triggered.disconnect()
        self._mw.action_history_back.triggered.disconnect()
        self._mw.action_utility_full_range.triggered.disconnect()
        self._mw.action_utility_zoom.toggled.disconnect()
        self._scanning_logic().sigScannerTargetChanged.disconnect(self.scanner_target_updated)
        self._scanning_logic().sigScanStateChanged.disconnect(self.scan_state_updated)
        self._scanning_logic().sigScanSettingsChanged.disconnect(self.update_scanner_settings_from_logic)
        self._optimize_logic().sigOptimizeStateChanged.disconnect(self.optimize_state_updated)
        self._optimize_logic().sigOptimizeSequenceDimensionsChanged.disconnect(self._init_optimizer_dockwidget)
        self._optimize_logic().sigOptimizeSequenceDimensionsChanged.disconnect(
            self.update_optimizer_settings_from_logic
        )
        self._data_logic().sigHistoryScanDataRestored.disconnect(self._update_from_history)
        self.scanner_control_dockwidget.sigTargetChanged.disconnect()
        self.scanner_control_dockwidget.sigSliderMoved.disconnect()

        for scan in tuple(self.scan_1d_dockwidgets):
            self._remove_scan_dockwidget(scan)
        for scan in tuple(self.scan_2d_dockwidgets):
            self._remove_scan_dockwidget(scan)

        tilt_widget = self.tilt_correction_dockwidget
        tilt_widget.tilt_set_01_pushButton.clicked.disconnect()
        tilt_widget.tilt_set_02_pushButton.clicked.disconnect()
        tilt_widget.tilt_set_03_pushButton.clicked.disconnect()
        tilt_widget.tilt_set_04_pushButton.clicked.disconnect()
        tilt_widget.auto_origin_switch.toggle_switch.sigStateChanged.disconnect()
        self._scanning_logic().sigTiltCorrSettingsChanged.disconnect()
        self._mw.action_toggle_tilt_correction.triggered.disconnect()

    def show(self):
        """Make main window visible and put it above all other windows."""
        # Show the Main Confocal GUI:
        self._mw.show()
        self._mw.activateWindow()
        self._mw.raise_()

    def _init_optimizer_settings(self):
        """Configuration and initialisation of the optimizer settings dialog."""
        scan_logic: ScanningProbeLogic = self._scanning_logic()
        optimize_logic: ScanningOptimizeLogic = self._optimize_logic()
        self._osd = OptimizerSettingsDialog(
            scan_logic.scanner_axes.values(),
            scan_logic.scanner_channels.values(),
            optimize_logic.allowed_scan_sequences,
            optimize_logic.allowed_optimizer_sequence_dimensions,
            scan_logic.scanner_constraints.back_scan_capability,
        )

        # Connect MainWindow actions
        self._mw.action_optimizer_settings.triggered.connect(lambda x: self._osd.exec_())

        # Connect the action of the settings window with the code:
        self._osd.accepted.connect(self.change_optimizer_settings)
        self._osd.rejected.connect(self.update_optimizer_settings_from_logic)
        self._osd.button_box.button(QtWidgets.QDialogButtonBox.Apply).clicked.connect(self.change_optimizer_settings)
        # pull in data
        self.update_optimizer_settings_from_logic()

    def _init_scanner_settings(self):
        """ """
        # Create the Settings dialog
        scan_logic: ScanningProbeLogic = self._scanning_logic()
        self._ssd = ScannerSettingDialog(scan_logic.scanner_axes.values(), scan_logic.scanner_constraints)

        self._ssd.settings_widget.configure_backward_scan_checkbox.setChecked(scan_logic.use_back_scan_settings)
        self._ssd.settings_widget.set_backward_settings_visibility(scan_logic.use_back_scan_settings)
        # Connect MainWindow actions
        self._mw.action_scanner_settings.triggered.connect(lambda x: self._ssd.exec_())

        # Connect the action of the settings dialog with the GUI module:
        self._ssd.accepted.connect(self.apply_scanner_settings)
        self._ssd.rejected.connect(self.update_scanner_settings_from_logic)
        self._ssd.button_box.button(QtWidgets.QDialogButtonBox.Apply).clicked.connect(self.apply_scanner_settings)

    def _init_static_dockwidgets(self):
        scan_logic: ScanningProbeLogic = self._scanning_logic()
        self.scanner_control_dockwidget = AxesControlDockWidget(
            tuple(scan_logic.scanner_axes.values()), scan_logic.back_scan_capability
        )
        self.scanner_control_dockwidget.set_backward_settings_visibility(scan_logic.use_back_scan_settings)
        if self._default_position_unit_prefix is not None:
            self.scanner_control_dockwidget.set_assumed_unit_prefix(self._default_position_unit_prefix)
        self.scanner_control_dockwidget.setAllowedAreas(QtCore.Qt.TopDockWidgetArea)
        self._mw.addDockWidget(QtCore.Qt.TopDockWidgetArea, self.scanner_control_dockwidget)
        self.scanner_control_dockwidget.visibilityChanged.connect(self._mw.action_view_scanner_control.setChecked)
        self._mw.action_view_scanner_control.triggered[bool].connect(self.scanner_control_dockwidget.setVisible)

        self._mw.action_view_line_scan.triggered[bool].connect(
            lambda is_vis: [wid.setVisible(is_vis) for wid in self.scan_1d_dockwidgets.values()]
        )
        self.scanner_control_dockwidget.sigResolutionChanged.connect(scan_logic.set_scan_resolution)
        self.scanner_control_dockwidget.sigBackResolutionChanged.connect(scan_logic.set_back_scan_resolution)
        self.scanner_control_dockwidget.sigRangeChanged.connect(scan_logic.set_scan_range)
        # TODO: When "current target" value box is clicked in, a move is excecuted. Why and how?
        self.scanner_control_dockwidget.sigTargetChanged.connect(
            lambda ax, pos: self.set_scanner_target_position({ax: pos})
        )
        # ToDo: Implement a way to avoid too fast position update from slider movement.
        # todo: why is _update_scan_crosshairds issuing (not only displaying) at all?
        self.scanner_control_dockwidget.sigSliderMoved.connect(
            # lambda ax, pos: self._update_scan_markers(pos_dict={ax: pos}, exclude_scan=None)
            lambda ax, pos: self.set_scanner_target_position({ax: pos})
        )
        self._init_optimizer_dockwidget()

        self._mw.util_toolBar.visibilityChanged.connect(self._mw.action_view_toolbar.setChecked)
        self._mw.action_view_toolbar.triggered[bool].connect(self._mw.util_toolBar.setVisible)

        # Add tilt correction widget to the toolbar as a button
        self.tilt_correction_dockwidget = TiltCorrectionDockWidget(scanner_axes=self._scanning_logic().scanner_axes)
        self.tilt_correction_dockwidget.setAllowedAreas(QtCore.Qt.BottomDockWidgetArea)
        self._mw.addDockWidget(QtCore.Qt.BottomDockWidgetArea, self.tilt_correction_dockwidget)
        self.tilt_correction_dockwidget.setVisible(False)
        self.tilt_correction_dockwidget.visibilityChanged.connect(self._mw.action_view_tilt_correction.setChecked)
        self._mw.action_view_tilt_correction.triggered[bool].connect(self.tilt_correction_dockwidget.setVisible)

    def _init_optimizer_dockwidget(self):
        optimizer_dockwidget = OptimizerDockWidget(
            axes=self._scanning_logic().scanner_axes,
            plot_dims=self._optimize_logic().optimizer_sequence_dimensions,
            sequence=self._optimize_logic().scan_sequence,
        )
        if self.optimizer_dockwidget:
            try:
                self._mw.tabifyDockWidget(self.optimizer_dockwidget, optimizer_dockwidget)
                self._mw.removeDockWidget(self.optimizer_dockwidget)
            except RuntimeError:
                pass
        else:
            self._mw.addDockWidget(QtCore.Qt.TopDockWidgetArea, optimizer_dockwidget)

        self.optimizer_dockwidget = optimizer_dockwidget
        self.optimizer_dockwidget.visibilityChanged.connect(self._mw.action_view_optimizer.setChecked)
        self._mw.action_view_optimizer.triggered[bool].connect(self.optimizer_dockwidget.setVisible)

    @QtCore.Slot()
    def restore_default_view(self):
        """Restore the arrangement of DockWidgets to default"""
        self._mw.setDockNestingEnabled(True)

        # Remove all dockwidgets from main window layout
        self._mw.removeDockWidget(self.optimizer_dockwidget)
        self._mw.removeDockWidget(self.scanner_control_dockwidget)
        self._mw.removeDockWidget(self.tilt_correction_dockwidget)
        for dockwidget in self.scan_2d_dockwidgets.values():
            self._mw.removeDockWidget(dockwidget)
        for dockwidget in self.scan_1d_dockwidgets.values():
            self._mw.removeDockWidget(dockwidget)

        # Return toolbar to default position
        self._mw.util_toolBar.show()
        self._mw.addToolBar(QtCore.Qt.ToolBarArea.TopToolBarArea, self._mw.util_toolBar)

        # Add axes control dock widget to layout
        self.scanner_control_dockwidget.setFloating(False)
        self.scanner_control_dockwidget.show()
        self._mw.addDockWidget(QtCore.Qt.BottomDockWidgetArea, self.scanner_control_dockwidget)

        # Add tilt correction dock widget
        self.tilt_correction_dockwidget.setFloating(False)
        self.tilt_correction_dockwidget.setVisible(False)
        self._mw.addDockWidget(QtCore.Qt.BottomDockWidgetArea, self.tilt_correction_dockwidget)

        # Add dynamically created dock widgets to layout
        dockwidgets_2d = tuple(self.scan_2d_dockwidgets.values())
        dockwidgets_1d = tuple(self.scan_1d_dockwidgets.values())
        multiple_2d_scans = len(dockwidgets_2d) > 1
        multiple_1d_scans = len(dockwidgets_1d) > 1
        has_1d_scans = bool(dockwidgets_1d)
        has_2d_scans = bool(dockwidgets_2d)
        if has_2d_scans:
            for i, dockwidget in enumerate(dockwidgets_2d):
                dockwidget.show()
                self._mw.addDockWidget(QtCore.Qt.TopDockWidgetArea, dockwidget)
                dockwidget.setFloating(False)
        if has_1d_scans:
            for i, dockwidget in enumerate(dockwidgets_1d):
                dockwidget.show()
                self._mw.addDockWidget(QtCore.Qt.TopDockWidgetArea, dockwidget)
                dockwidget.setFloating(False)
        # Add optimizer dock widget to layout
        self.optimizer_dockwidget.show()
        self._mw.addDockWidget(QtCore.Qt.TopDockWidgetArea, self.optimizer_dockwidget)
        self.optimizer_dockwidget.setFloating(False)

        # split scan dock widget with optimizer dock widget if needed. Resize all groups.
        self._resize_scan_optimize_dockwidgets()
        # tabify dockwidgets if needed, needs to be done after .splitDockWidget()
        self._tabify_dockwidgets()

        return

    def _resize_scan_optimize_dockwidgets(self):
        dockwidgets_2d = tuple(self.scan_2d_dockwidgets.values())
        dockwidgets_1d = tuple(self.scan_1d_dockwidgets.values())
        multiple_2d_scans = len(dockwidgets_2d) > 1
        has_1d_scans = bool(dockwidgets_1d)
        has_2d_scans = bool(dockwidgets_2d)
        if has_1d_scans and has_2d_scans:
            self._mw.splitDockWidget(dockwidgets_1d[0], self.optimizer_dockwidget, QtCore.Qt.Vertical)
            self._mw.resizeDocks((dockwidgets_1d[0], self.optimizer_dockwidget), (3, 2), QtCore.Qt.Vertical)
            self._mw.resizeDocks((dockwidgets_2d[0], dockwidgets_1d[0]), (1, 1), QtCore.Qt.Horizontal)
        elif multiple_2d_scans:
            self._mw.splitDockWidget(dockwidgets_2d[1], self.optimizer_dockwidget, QtCore.Qt.Vertical)
            self._mw.resizeDocks((dockwidgets_2d[1], self.optimizer_dockwidget), (3, 2), QtCore.Qt.Vertical)
            self._mw.resizeDocks((dockwidgets_2d[0], dockwidgets_2d[1]), (1, 1), QtCore.Qt.Horizontal)
        elif has_1d_scans:
            self._mw.resizeDocks((dockwidgets_1d[0], self.optimizer_dockwidget), (1, 1), QtCore.Qt.Horizontal)
        elif has_2d_scans:
            self._mw.resizeDocks((dockwidgets_2d[0], self.optimizer_dockwidget), (1, 1), QtCore.Qt.Horizontal)

    def _tabify_dockwidgets(self):
        dockwidgets_2d = tuple(self.scan_2d_dockwidgets.values())
        dockwidgets_1d = tuple(self.scan_1d_dockwidgets.values())
        multiple_2d_scans = len(dockwidgets_2d) > 1
        multiple_1d_scans = len(dockwidgets_1d) > 1
        has_1d_scans = bool(dockwidgets_1d)
        if multiple_2d_scans:
            if has_1d_scans:
                for ii, dockwidget in enumerate(dockwidgets_2d[1:]):
                    self._mw.tabifyDockWidget(dockwidgets_2d[ii], dockwidget)
                dockwidgets_2d[0].raise_()
            else:
                for ii, dockwidget in enumerate(dockwidgets_2d[2:]):
                    if ii == 0:
                        self._mw.tabifyDockWidget(dockwidgets_2d[ii], dockwidget)
                    else:
                        self._mw.tabifyDockWidget(dockwidgets_2d[ii + 1], dockwidget)
                dockwidgets_2d[0].raise_()
        if multiple_1d_scans:
            for ii, dockwidget in enumerate(dockwidgets_1d[1:]):
                self._mw.tabifyDockWidget(dockwidgets_1d[ii], dockwidget)
            dockwidgets_1d[0].raise_()

    def _restore_tilt_correction(self):
        tilt_settings = self._scanning_logic().tilt_correction_settings

        self.tilt_corr_support_vector_updated(tilt_settings)
        try:
            self.apply_tilt_corr_support_vectors()
        except ValueError:
            self.log.warning("Couldn't restore tilt correction settings.")
            pass

    @QtCore.Slot(tuple)
    def save_scan_data(self, scan_axes: Union[None, Tuple[str], Tuple[str, str]]):
        """
        Save data for a given scan axis.
        @param tuple scan_axes: Axis to save, leave None for all axes where data is available.
        """
        self.sigShowSaveDialog.emit(True)
        if scan_axes is None:
            data_logic: ScanningDataLogic = self._data_logic()
            scan_axes = data_logic.get_axes_with_history_entry()
        else:
            scan_axes = [scan_axes]
        for ax in scan_axes:
            try:
                cbar_range = self.scan_2d_dockwidgets[ax].scan_widget.image_widget.levels
            except KeyError:
                cbar_range = None
            if ax in self.scan_1d_dockwidgets:
                tag = self.scan_1d_dockwidgets[ax].scan_widget.save_nametag_lineedit.text()
            elif ax in self.scan_2d_dockwidgets:
                tag = self.scan_2d_dockwidgets[ax].scan_widget.save_nametag_lineedit.text()
            else:
                tag = None
            self.sigSaveScan.emit(ax, cbar_range, tag)

    def _track_save_status(self, in_progress):
        if in_progress:
            self._n_save_tasks += 1
        else:
            self._n_save_tasks -= 1

        if self._n_save_tasks < 1:
            self.sigSaveFinished.emit()

    def _remove_scan_dockwidget(self, axes):
        try:
            dockwidget = self.scan_1d_dockwidgets.pop(axes)
        except KeyError:
            dockwidget = self.scan_2d_dockwidgets.pop(axes)
        dockwidget.scan_widget.sigMarkerPositionChanged.disconnect()
        dockwidget.scan_widget.toggle_scan_button.clicked.disconnect()
        dockwidget.scan_widget.save_scan_button.clicked.disconnect()
        dockwidget.scan_widget.sigZoomAreaSelected.disconnect()
        self._mw.removeDockWidget(dockwidget)
        dockwidget.setParent(None)
        dockwidget.deleteLater()

    def _add_scan_dockwidget(self, axes):
        axes_constr = self._scanning_logic().scanner_axes
        axes_constr = tuple(axes_constr[ax] for ax in axes)
        channel_constr = list(self._scanning_logic().scanner_channels.values())
        optimizer_range = self._optimize_logic().scan_range
        axes = tuple(axes)

        if len(axes) == 1:
            if axes in self.scan_1d_dockwidgets:
                self.log.error(
                    'Unable to add scanning widget for axes {0}. Widget for this scan '
                    'already created. Remove old widget first.'.format(axes)
                )
                return
            marker_bounds = (axes_constr[0].position.bounds, (None, None))
            dockwidget = ScanDockWidget(axes=axes_constr, channels=channel_constr)
            dockwidget.scan_widget.set_marker_bounds(marker_bounds)
            dockwidget.scan_widget.set_plot_range(x_range=axes_constr[0].position.bounds)
            self.scan_1d_dockwidgets[axes] = dockwidget

            # todo not working on view/restore default
            # dockwidget.visibilityChanged.connect(self._mw.action_view_line_scan.setChecked)
        else:
            if axes in self.scan_2d_dockwidgets:
                self.log.error(
                    'Unable to add scanning widget for axes {0}. Widget for this scan '
                    'already created. Remove old widget first.'.format(axes)
                )
                return
            marker_size = tuple(abs(optimizer_range[ax]) for ax in axes)
            marker_bounds = (axes_constr[0].position.bounds, axes_constr[1].position.bounds)
            dockwidget = ScanDockWidget(
                axes=axes_constr,
                channels=channel_constr,
                xy_region_min_size_percentile=self._min_crosshair_size_fraction,
            )
            dockwidget.scan_widget.set_marker_size(marker_size)
            dockwidget.scan_widget.set_marker_bounds(marker_bounds)
            dockwidget.scan_widget.set_plot_range(
                x_range=axes_constr[0].position.bounds, y_range=axes_constr[1].position.bounds
            )
            self.scan_2d_dockwidgets[axes] = dockwidget

        dockwidget.setAllowedAreas(QtCore.Qt.TopDockWidgetArea)
        self._mw.addDockWidget(QtCore.Qt.TopDockWidgetArea, dockwidget)
        dockwidget.scan_widget.sigMarkerPositionChanged.connect(self.__get_marker_update_func(axes))
        dockwidget.scan_widget.toggle_scan_button.clicked.connect(self.__get_toggle_scan_func(axes))
        dockwidget.scan_widget.save_scan_button.clicked.connect(self.__get_save_scan_data_func(axes))
        dockwidget.scan_widget.sigZoomAreaSelected.connect(self.__get_range_from_selection_func(axes))

    def _add_tilt_correction_dock_widget(self):
        dockwidget = TiltCorrectionDockWidget()
        self._mw.addDockWidget(QtCore.Qt.TopDockWidgetArea, dockwidget)

    def set_active_tab(self, axes):
        avail_axs = list(self.scan_1d_dockwidgets.keys())
        avail_axs.extend(self.scan_2d_dockwidgets.keys())

        if axes not in avail_axs:
            raise ValueError(f"Unknown axes: {axes}")

        if len(axes) == 1:
            self.scan_1d_dockwidgets.get(axes).raise_()
        else:
            self.scan_2d_dockwidgets.get(axes).raise_()

    @QtCore.Slot(bool)
    def toggle_cursor_zoom(self, enable):
        if self._mw.action_utility_zoom.isChecked() != enable:
            self._mw.action_utility_zoom.blockSignals(True)
            self._mw.action_utility_zoom.setChecked(enable)
            self._mw.action_utility_zoom.blockSignals(False)

        for dockwidget in self.scan_2d_dockwidgets.values():
            dockwidget.scan_widget.toggle_zoom(enable)
        for dockwidget in self.scan_1d_dockwidgets.values():
            dockwidget.scan_widget.toggle_zoom(enable)

    @QtCore.Slot()
    def apply_scanner_settings(self):
        """Update the logic with all scanner settings from the GUI."""
        self.scanner_control_dockwidget.emit_current_settings()
        for ax, (forward, backward) in self._ssd.settings_widget.frequency.items():
            self.sigFrequencyChanged.emit(ax, forward)
            self.sigBackFrequencyChanged.emit(ax, backward)

        use_back_settings = self._ssd.settings_widget.configure_backward_scan
        self.sigUseBackScanSettings.emit(use_back_settings)

    @QtCore.Slot()
    def update_scanner_settings_from_logic(self):
        """Update all scanner settings from the logic."""
        scan_logic: ScanningProbeLogic = self._scanning_logic()

        self.scanner_control_dockwidget.set_range(scan_logic.scan_ranges)
        self.scanner_control_dockwidget.set_resolution(scan_logic.scan_resolution)
        self.scanner_control_dockwidget.set_back_resolution(scan_logic.back_scan_resolution)

        for ax, forward in scan_logic.scan_frequency.items():
            self._ssd.settings_widget.set_forward_frequency(ax, forward)
        for ax, backward in scan_logic.back_scan_frequency.items():
            self._ssd.settings_widget.set_backward_frequency(ax, backward)

        self._ssd.settings_widget.configure_backward_scan = scan_logic.use_back_scan_settings
        self.scanner_control_dockwidget.set_backward_settings_visibility(scan_logic.use_back_scan_settings)

    @QtCore.Slot()
    def set_full_range(self) -> None:
        scan_logic: ScanningProbeLogic = self._scanning_logic()
        scan_ranges = scan_logic.set_full_scan_ranges()
        self.scanner_control_dockwidget.set_range(scan_ranges)

    @QtCore.Slot(dict)
    def set_scanner_target_position(self, target_pos):
        """
        Issues new target to logic and updates gui.

        @param dict target_pos:
        """
        self.sigScannerTargetChanged.emit(target_pos, self.module_uuid)
        # update gui with target, not actual logic values
        # we can not rely on the execution order of the above emit
        self.scanner_target_updated(pos_dict=target_pos, caller_id=None)

    def scanner_target_updated(self, pos_dict=None, caller_id=None):
        """
        Updates the scanner target and set widgets accordingly.

        @param dict pos_dict: The scanner position dict to update each axis position.
                              If None (default) read the scanner position from logic and update.
        @param int caller_id: The qudi module object id responsible for triggering this update
        """

        # If this update has been issued by this module, do not update display.
        # This has already been done before notifying the logic.
        if caller_id is self.module_uuid:
            return

        if not isinstance(pos_dict, dict):
            pos_dict = self._scanning_logic().scanner_target

        self._update_scan_markers(pos_dict)
        self.scanner_control_dockwidget.set_target(pos_dict)

    def scan_state_updated(
        self,
        is_running: bool,
        scan_data: Optional[ScanData] = None,
        back_scan_data: Optional[ScanData] = None,
        caller_id: Optional[UUID] = None,
    ):
        scan_axes = scan_data.settings.axes if scan_data is not None else None
        self._toggle_enable_scan_buttons(not is_running, exclude_scan=scan_axes)
        if not self._optimizer_state['is_running']:
            self._toggle_enable_actions(not is_running)
        else:
            self._toggle_enable_actions(not is_running, exclude_action=self._mw.action_optimize_position)
        self._toggle_enable_scan_crosshairs(not is_running)
        self.scanner_control_dockwidget.setEnabled(not is_running)
        if not is_running and scan_data is None:
            # scan could not be started due to some error
            for dockwidget in {**self.scan_2d_dockwidgets, **self.scan_1d_dockwidgets}.values():
                toggle_button = dockwidget.scan_widget.toggle_scan_button
                toggle_button.setChecked(False)
            self._mw.action_optimize_position.setChecked(False)

        if scan_data is not None:
            if caller_id is self._optimizer_id:
                channel = self._osd.data_channel
                if scan_data.settings.scan_dimension == 2:
                    x_ax, y_ax = scan_data.settings.axes
                    self.optimizer_dockwidget.set_image(
                        image=scan_data.data[channel], extent=scan_data.settings.range, axs=scan_data.settings.axes
                    )
                    self.optimizer_dockwidget.set_image_label(
                        axis='bottom', text=x_ax, units=scan_data.axis_units[x_ax], axs=scan_data.settings.axes
                    )
                    self.optimizer_dockwidget.set_image_label(
                        axis='left', text=y_ax, units=scan_data.axis_units[y_ax], axs=scan_data.settings.axes
                    )
                elif scan_data.settings.scan_dimension == 1:
                    x_ax = scan_data.settings.axes[0]
                    self.optimizer_dockwidget.set_plot_data(
                        x=np.linspace(*scan_data.settings.range[0], scan_data.settings.resolution[0]),
                        y=scan_data.data[channel],
                        axs=scan_data.settings.axes,
                    )
                    self.optimizer_dockwidget.set_plot_label(
                        axis='bottom', text=x_ax, units=scan_data.axis_units[x_ax], axs=scan_data.settings.axes
                    )
                    self.optimizer_dockwidget.set_plot_label(
                        axis='left', text=channel, units=scan_data.channel_units[channel], axs=scan_data.settings.axes
                    )
            else:
                if scan_data.settings.scan_dimension == 2:
                    dockwidget = self.scan_2d_dockwidgets.get(scan_axes, None)
                else:
                    dockwidget = self.scan_1d_dockwidgets.get(scan_axes, None)
                if dockwidget is not None:
                    dockwidget.scan_widget.toggle_scan_button.setChecked(is_running)
                    self._update_scan_data(scan_data, back_scan_data)

    @QtCore.Slot(bool, dict, object)
    def optimize_state_updated(self, is_running, optimal_position=None, fit_data=None):
        self._optimizer_state['is_running'] = is_running
        if not is_running:
            # apply normal scan settings to logic again
            # they may have been changed by the optimizer logic
            self.apply_scanner_settings()
        _is_optimizer_valid_1d = not is_running
        _is_optimizer_valid_2d = not is_running

        self._toggle_enable_scan_buttons(not is_running)
        self._toggle_enable_actions(not is_running, exclude_action=self._mw.action_optimize_position)
        self._toggle_enable_scan_crosshairs(not is_running)
        self._mw.action_optimize_position.setChecked(is_running)
        self.scanner_control_dockwidget.setEnabled(not is_running)

        if fit_data is not None and optimal_position is None:
            raise ValueError("Can't understand fit_data without optimal position")

        # Update optimal position crosshair and marker
        if isinstance(optimal_position, dict):
            scan_axs = list(optimal_position.keys())
            if len(optimal_position) == 2:
                _is_optimizer_valid_2d = True
                self.optimizer_dockwidget.set_2d_position(tuple(optimal_position.values()), scan_axs)

            elif len(optimal_position) == 1:
                _is_optimizer_valid_1d = True
                self.optimizer_dockwidget.set_1d_position(next(iter(optimal_position.values())), scan_axs)
        if fit_data is not None and isinstance(optimal_position, dict):
            data = fit_data['fit_data']
            fit_res = fit_data['full_fit_res']
            if data.ndim == 1:
                self.optimizer_dockwidget.set_fit_data(scan_axs, y=data)
                sig_z = fit_res.params['sigma'].value
                self.optimizer_dockwidget.set_1d_position(next(iter(optimal_position.values())), scan_axs, sigma=sig_z)
            elif data.ndim == 2:
                sig_x, sig_y = fit_res.params['sigma_x'].value, fit_res.params['sigma_y'].value
                self.optimizer_dockwidget.set_2d_position(
                    tuple(optimal_position.values()), scan_axs, sigma=[sig_x, sig_y]
                )

        # Hide crosshair and 1d marker when scanning
        if len(scan_axs) == 2:
            self.optimizer_dockwidget.toogle_crosshair(scan_axs, _is_optimizer_valid_2d)
        else:
            self.optimizer_dockwidget.toogle_crosshair(None, _is_optimizer_valid_2d)
        if len(scan_axs) == 1:
            self.optimizer_dockwidget.toogle_marker(scan_axs, _is_optimizer_valid_1d)
        else:
            self.optimizer_dockwidget.toogle_marker(None, _is_optimizer_valid_1d)

    @QtCore.Slot(bool)
    def toggle_optimize(self, enabled):
        """ """
        self._toggle_enable_actions(not enabled, exclude_action=self._mw.action_optimize_position)
        self._toggle_enable_scan_buttons(not enabled)
        self._toggle_enable_scan_crosshairs(not enabled)
        self.sigToggleOptimize.emit(enabled)

    def restore_history(self):
        """
        For all axes, restore last taken image.
        """
        avail_axs = list(self.scan_1d_dockwidgets.keys())
        avail_axs.extend(self.scan_2d_dockwidgets.keys())

        data_logic: ScanningDataLogic = self._data_logic()
        for ax in avail_axs:
            data_logic.restore_from_history(ax)

    def _update_scan_markers(self, pos_dict, exclude_scan=None):
        """ """
        for scan_axes, dockwidget in self.scan_2d_dockwidgets.items():
            if exclude_scan != scan_axes:
                old_x, old_y = dockwidget.scan_widget.marker_position
                new_pos = (pos_dict.get(scan_axes[0], old_x), pos_dict.get(scan_axes[1], old_y))
                dockwidget.scan_widget.blockSignals(True)
                dockwidget.scan_widget.set_marker_position(new_pos)
                dockwidget.scan_widget.blockSignals(False)
        for scan_axes, dockwidget in self.scan_1d_dockwidgets.items():
            if exclude_scan != scan_axes:
                new_pos = pos_dict.get(scan_axes[0], dockwidget.scan_widget.marker_position)
                dockwidget.scan_widget.blockSignals(True)
                dockwidget.scan_widget.set_marker_position(new_pos)
                dockwidget.scan_widget.blockSignals(False)

    def _update_scan_sliders(self, pos_dict):
        """ """
        for scan_axes, dockwidget in self.scan_2d_dockwidgets.items():
            if not any(ax in pos_dict for ax in scan_axes):
                continue
        self.scanner_control_dockwidget.set_target(pos_dict)

    @QtCore.Slot(ScanData, ScanData)
    def _update_from_history(self, scan_data: ScanData, back_scan_data: Optional[ScanData]):
        self.set_scanner_target_position(scan_data.scanner_target_at_start)
        self._update_scan_data(scan_data, back_scan_data)
        self.set_active_tab(scan_data.settings.axes)

    @QtCore.Slot(ScanData, ScanData)
    def _update_scan_data(self, scan_data: ScanData, back_scan_data: Optional[ScanData]):
        """
        @param ScanData scan_data:
        """
        settings = scan_data.settings
        try:
            dockwidget = self.scan_2d_dockwidgets[settings.axes]
        except KeyError:
            dockwidget = self.scan_1d_dockwidgets.get(settings.axes, None)
        if dockwidget is None:
            self.log.error(f'No scan dockwidget found for scan axes {settings.axes}')
            return
        else:
            dockwidget.scan_widget.set_scan_data(scan_data)

        # also update scan range and resolution
        rng = {ax: val for ax, val in zip(settings.axes, settings.range)}
        res = {ax: val for ax, val in zip(settings.axes, settings.resolution)}
        self.scanner_control_dockwidget.set_range(rng)
        self.scanner_control_dockwidget.set_resolution(res)
        if back_scan_data is not None:
            # update back resolution for fast axis
            fast_axis = back_scan_data.settings.axes[0]
            back_res = back_scan_data.settings.resolution[0]
            self.scanner_control_dockwidget.set_back_resolution({fast_axis: back_res})

    def _toggle_enable_scan_crosshairs(self, enable):
        for dockwidget in self.scan_2d_dockwidgets.values():
            dockwidget.scan_widget.toggle_marker(enable)
        for axes, dockwidget in self.scan_1d_dockwidgets.items():
            dockwidget.scan_widget.toggle_marker(enable)

    def _toggle_enable_scan_buttons(self, enable, exclude_scan=None):
        for axes, dockwidget in self.scan_2d_dockwidgets.items():
            if exclude_scan != axes:
                dockwidget.scan_widget.toggle_scan_button.setEnabled(enable)
        for axes, dockwidget in self.scan_1d_dockwidgets.items():
            if exclude_scan != axes:
                dockwidget.scan_widget.toggle_scan_button.setEnabled(enable)

    def _toggle_enable_actions(self, enable, exclude_action=None):
        if exclude_action is not self._mw.action_utility_zoom:
            self._mw.action_utility_zoom.setEnabled(enable)
        if exclude_action is not self._mw.action_utility_full_range:
            self._mw.action_utility_full_range.setEnabled(enable)
        if exclude_action is not self._mw.action_history_back:
            self._mw.action_history_back.setEnabled(enable)
        if exclude_action is not self._mw.action_history_forward:
            self._mw.action_history_forward.setEnabled(enable)
        if exclude_action is not self._mw.action_optimize_position:
            self._mw.action_optimize_position.setEnabled(enable)
        if exclude_action is not self._mw.action_toggle_tilt_correction:
            self._mw.action_toggle_tilt_correction.setEnabled(enable)

    def __get_marker_update_func(self, axes: Union[Tuple[str], Tuple[str, str]]):
        def update_func(pos: Union[float, Tuple[float, float]]):
            if len(axes) == 1:
                pos_dict = {axes[0]: pos}
            else:
                pos_dict = {axes[0]: pos[0], axes[1]: pos[1]}
            # self._update_scan_markers(pos_dict, exclude_scan=axes)
            # self.scanner_control_dockwidget.widget().set_target(pos_dict)
            self.set_scanner_target_position(pos_dict)

        return update_func

    def __get_toggle_scan_func(self, axes: Union[Tuple[str], Tuple[str, str]]):
        def toggle_func(enabled):
            """Toggle the scan."""
            self._toggle_enable_scan_buttons(not enabled, exclude_scan=axes)
            self._toggle_enable_actions(not enabled)
            self._toggle_enable_scan_crosshairs(not enabled)
            self.sigToggleScan.emit(enabled, axes, self.module_uuid)

        return toggle_func

    def __get_save_scan_data_func(self, axes: Union[Tuple[str], Tuple[str, str]]):
        def save_scan_func():
            self.save_scan_data(axes)

        return save_scan_func

    def __get_range_from_selection_func(self, axes):
        if len(axes) == 2:

            def set_range_func(x_range, y_range):
                x_range = tuple(sorted(x_range))
                y_range = tuple(sorted(y_range))
                scan_logic: ScanningProbeLogic = self._scanning_logic()
                scan_logic.set_scan_range(axes[0], x_range)
                scan_logic.set_scan_range(axes[1], y_range)
                self.scanner_control_dockwidget.set_range({axes[0]: x_range, axes[1]: y_range})
                self._mw.action_utility_zoom.setChecked(False)
        else:

            def set_range_func(x_range):
                x_range = tuple(sorted(x_range))
                scan_logic: ScanningProbeLogic = self._scanning_logic()
                scan_logic.set_scan_range(axes[0], x_range)
                self.scanner_control_dockwidget.set_range({axes[0]: x_range})
                self._mw.action_utility_zoom.setChecked(False)

        return set_range_func

    @QtCore.Slot()
    def change_optimizer_settings(self):
        self.sigOptimizerSettingsChanged.emit(
            self._osd.data_channel,
            self._osd.sequence,
            self._osd.sequence_dimension,
            self._osd.range,
            self._osd.resolution,
            self._osd.frequency,
            self._osd.back_resolution,
            self._osd.back_frequency,
        )
        self.optimizer_dockwidget.scan_sequence = self._osd.sequence
        self.update_crosshair_sizes()

    def update_crosshair_sizes(self):
        axes_constr = self._scanning_logic().scanner_axes
        for ax, dockwidget in self.scan_2d_dockwidgets.items():
            width = self._osd.range[ax[0]]
            height = self._osd.range[ax[1]]
            x_min, x_max = axes_constr[ax[0]].position.bounds
            y_min, y_max = axes_constr[ax[1]].position.bounds
            marker_bounds = ((x_min - width / 2, x_max + width / 2), (y_min - height / 2, y_max + height / 2))
            dockwidget.scan_widget.blockSignals(True)
            try:
                old_pos = dockwidget.scan_widget.marker_position
                dockwidget.scan_widget.set_marker_size((width, height))
                dockwidget.scan_widget.set_marker_position(old_pos)
            finally:
                dockwidget.scan_widget.blockSignals(False)

    @QtCore.Slot()
    def update_optimizer_settings_from_logic(self):
        """Update all optimizer settings from the optimizer logic."""
        optimize_logic: ScanningOptimizeLogic = self._optimize_logic()

        # Update optimizer settings QDialog
        self._osd.data_channel = optimize_logic.data_channel
        self._osd.allowed_sequence_dimensions = optimize_logic.allowed_optimizer_sequence_dimensions
        self._osd.allowed_sequences = optimize_logic.allowed_scan_sequences
        self._osd.sequence_dimension = optimize_logic.optimizer_sequence_dimensions
        self._osd.sequence = optimize_logic.scan_sequence
        self._osd.set_range(optimize_logic.scan_range)
        self._osd.set_resolution(optimize_logic.scan_resolution)
        self._osd.set_back_resolution(optimize_logic.back_scan_resolution)
        self._osd.set_frequency(optimize_logic.scan_frequency)
        self._osd.set_back_frequency(optimize_logic.back_scan_frequency)

        axes_constr = self._scanning_logic().scanner_axes
        self.optimizer_dockwidget.scan_sequence = optimize_logic.scan_sequence

        for seq_step in optimize_logic.scan_sequence:
            if len(seq_step) == 1:
                axis = seq_step[0]
                self.optimizer_dockwidget.set_plot_label(
                    axis='bottom', axs=seq_step, text=axis, units=axes_constr[axis].unit
                )
                self.optimizer_dockwidget.set_plot_data(axs=seq_step)
                self.optimizer_dockwidget.set_fit_data(axs=seq_step)

                channel_constr = self._scanning_logic().scanner_channels
                channel = optimize_logic.data_channel
                self.optimizer_dockwidget.set_plot_label(
                    axs=seq_step, axis='left', text=channel, units=channel_constr[channel].unit
                )

            elif len(seq_step) == 2:
                x_axis, y_axis = seq_step
                self.optimizer_dockwidget.set_image_label(
                    axis='bottom', axs=seq_step, text=x_axis, units=axes_constr[x_axis].unit
                )
                self.optimizer_dockwidget.set_image_label(
                    axis='left', axs=seq_step, text=y_axis, units=axes_constr[y_axis].unit
                )
                self.optimizer_dockwidget.set_image(None, axs=seq_step, extent=((-0.5, 0.5), (-0.5, 0.5)))

            # Adjust crosshair size according to optimizer range
            self.update_crosshair_sizes()

    def tilt_corr_set_support_vector(self, idx_vector=0):
        target = self._scanning_logic().scanner_target

        self.tilt_correction_dockwidget.set_support_vector(target, idx_vector)
        self.apply_tilt_corr_support_vectors()

    def tilt_corr_support_vector_updated(self, settings):
        """
        Signal new vectors from logic and update gui accordingly.

        @param dict settings: scanning probe logic settings dict
        @return:
        """

        tilt_widget = self.tilt_correction_dockwidget

        if settings:
            sup_vecs = np.asarray([settings['vec_1'], settings['vec_2'], settings['vec_3']])
            shift_vec = settings.get('vec_shift', {})
            shift_vec = {} if shift_vec is None else shift_vec
            auto_origin = settings['auto_origin']
            axes = list(tilt_widget.support_vectors[0].keys())
            # self.log.debug(f"Update vectors from logic: {sup_vecs}, {shift_vec}")

            default_vec = {ax: np.inf for ax in axes}
            shift_vec = {**default_vec, **shift_vec}

            auto_state = 'ON' if auto_origin else 'OFF'

            tilt_widget.blockSignals(True)
            tilt_widget.set_auto_origin(auto_state, reset=False)
            tilt_widget.blockSignals(False)

            for i_row, box_row in enumerate(tilt_widget.support_vecs_box):
                for j_col, box in enumerate(box_row):
                    ax = axes[j_col]
                    if i_row == len(tilt_widget.support_vecs_box) - 1:
                        vec = shift_vec
                    else:
                        vec = sup_vecs[i_row]

                    box.blockSignals(True)
                    box.setValue(vec[ax])
                    box.blockSignals(False)

    def apply_tilt_corr_support_vectors(self):
        support_vecs = self.tilt_correction_dockwidget.support_vecs_box
        support_vecs_val = self.tilt_correction_dockwidget.support_vectors

        dim_idxs = [(idx, key) for idx, key in enumerate(self._scanning_logic().scanner_axes.keys())]

        all_vecs_valid = True
        vecs_to_check = [0, 1, 2] if self.tilt_correction_dockwidget.auto_origin else [0, 1, 2, 3]
        for vec in vecs_to_check:
            vecs_valid = [support_vecs[vec][dim[0]].is_valid for dim in dim_idxs]
            all_vecs_valid = np.all(vecs_valid) and all_vecs_valid

        self.toggle_tilt_correction(False)
        self._scanning_logic().configure_tilt_correction(None, None)
        self._mw.action_toggle_tilt_correction.setEnabled(False)

        if all_vecs_valid:
            shift_vec = support_vecs_val[-1]
            if self.tilt_correction_dockwidget.auto_origin:
                shift_vec = None

            support_vecs = support_vecs_val[:-1]
            self._scanning_logic().configure_tilt_correction(support_vecs, shift_vec)
            self._mw.action_toggle_tilt_correction.setEnabled(True)

    def toggle_tilt_correction(self, state):
        if type(state) != bool:
            raise ValueError

        self._scanning_logic().toggle_tilt_correction(state)
        self._mw.action_toggle_tilt_correction.set_state(state)
        self._mw.action_toggle_tilt_correction.setChecked(state)


class ToggleIconsQAction(QAction):
    def __init__(self, parent, text, icon_on, icon_off):
        self.icon_on = QtGui.QIcon(QtGui.QPixmap(icon_on))
        self.icon_off = QtGui.QIcon(QtGui.QPixmap(icon_off))
        super().__init__(self.icon_off, text, parent, checkable=True)

        self.triggered.connect(self.set_state, QtCore.Qt.QueuedConnection)

    def set_state(self, enabled):
        if enabled:
            self.setIcon(self.icon_on)
        else:
            self.setIcon(self.icon_off)<|MERGE_RESOLUTION|>--- conflicted
+++ resolved
@@ -232,6 +232,9 @@
         self._mw.action_history_back.triggered.connect(self._data_logic().history_previous, QtCore.Qt.QueuedConnection)
 
         self._scanning_logic().sigScannerTargetChanged.connect(self.scanner_target_updated, QtCore.Qt.QueuedConnection)
+        self._scanning_logic().sigScanSettingsChanged.connect(
+            self.update_scanner_settings_from_logic, QtCore.Qt.QueuedConnection
+        )
         self._scanning_logic().sigScanStateChanged.connect(self.scan_state_updated, QtCore.Qt.QueuedConnection)
         self._data_logic().sigHistoryScanDataRestored.connect(self._update_from_history, QtCore.Qt.QueuedConnection)
         self._optimize_logic().sigOptimizeStateChanged.connect(self.optimize_state_updated, QtCore.Qt.QueuedConnection)
@@ -248,16 +251,8 @@
         tilt_widget.tilt_set_01_pushButton.clicked.connect(
             lambda: self.tilt_corr_set_support_vector(0), QtCore.Qt.QueuedConnection
         )
-<<<<<<< HEAD
-        self._scanning_logic().sigScanSettingsChanged.connect(
-            self.update_scanner_settings_from_logic, QtCore.Qt.QueuedConnection
-        )
-        self._scanning_logic().sigScanStateChanged.connect(
-            self.scan_state_updated, QtCore.Qt.QueuedConnection
-=======
         tilt_widget.tilt_set_02_pushButton.clicked.connect(
             lambda: self.tilt_corr_set_support_vector(1), QtCore.Qt.QueuedConnection
->>>>>>> 04e221ce
         )
         tilt_widget.tilt_set_03_pushButton.clicked.connect(
             lambda: self.tilt_corr_set_support_vector(2), QtCore.Qt.QueuedConnection
@@ -317,7 +312,6 @@
         self._mw.action_utility_zoom.toggled.disconnect()
         self._scanning_logic().sigScannerTargetChanged.disconnect(self.scanner_target_updated)
         self._scanning_logic().sigScanStateChanged.disconnect(self.scan_state_updated)
-        self._scanning_logic().sigScanSettingsChanged.disconnect(self.update_scanner_settings_from_logic)
         self._optimize_logic().sigOptimizeStateChanged.disconnect(self.optimize_state_updated)
         self._optimize_logic().sigOptimizeSequenceDimensionsChanged.disconnect(self._init_optimizer_dockwidget)
         self._optimize_logic().sigOptimizeSequenceDimensionsChanged.disconnect(
@@ -691,6 +685,7 @@
 
         use_back_settings = self._ssd.settings_widget.configure_backward_scan
         self.sigUseBackScanSettings.emit(use_back_settings)
+        self.scanner_control_dockwidget.set_backward_settings_visibility(use_back_settings)
 
     @QtCore.Slot()
     def update_scanner_settings_from_logic(self):
@@ -705,9 +700,6 @@
             self._ssd.settings_widget.set_forward_frequency(ax, forward)
         for ax, backward in scan_logic.back_scan_frequency.items():
             self._ssd.settings_widget.set_backward_frequency(ax, backward)
-
-        self._ssd.settings_widget.configure_backward_scan = scan_logic.use_back_scan_settings
-        self.scanner_control_dockwidget.set_backward_settings_visibility(scan_logic.use_back_scan_settings)
 
     @QtCore.Slot()
     def set_full_range(self) -> None:
