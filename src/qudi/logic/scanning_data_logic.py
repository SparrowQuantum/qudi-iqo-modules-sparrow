# -*- coding: utf-8 -*-
"""
This module is responsible for controlling any kind of scanning probe imaging for 1D and 2D
scanning.

Copyright (c) 2021, the qudi developers. See the AUTHORS.md file at the top-level directory of this
distribution and on <https://github.com/Ulm-IQO/qudi-iqo-modules/>

This file is part of qudi.

Qudi is free software: you can redistribute it and/or modify it under the terms of
the GNU Lesser General Public License as published by the Free Software Foundation,
either version 3 of the License, or (at your option) any later version.

Qudi is distributed in the hope that it will be useful, but WITHOUT ANY WARRANTY;
without even the implied warranty of MERCHANTABILITY or FITNESS FOR A PARTICULAR PURPOSE.
See the GNU Lesser General Public License for more details.

You should have received a copy of the GNU Lesser General Public License along with qudi.
If not, see <https://www.gnu.org/licenses/>.
"""


import datetime
from typing import Callable

import numpy as np
from functools import reduce
import operator
from typing import List, Optional, Tuple, Dict, Set

import matplotlib as mpl
import matplotlib.pyplot as plt
from PySide2 import QtCore
from matplotlib.axes import Axes

from qudi.core.module import LogicBase
from qudi.util.mutex import RecursiveMutex
from qudi.core.connector import Connector
from qudi.core.configoption import ConfigOption
from qudi.core.statusvariable import StatusVar
from qudi.util.datastorage import TextDataStorage
from qudi.util.units import ScaledFloat

<<<<<<< HEAD

from qudi.interface.scanning_probe_interface import ScanData, ScanImage


def draw_2d_scan_figure(scan_image: ScanImage, cbar_range: tuple[float, float] = None,
                        modification_function: Callable[[Axes, tuple[float, float], tuple[float, float], float, float],
                        None] = None):
    """ Create a 2-D color map figure of the scan image.

    @param modification_function: function to modify the axes, params are Axes, scan_range_x, scan_range_y,
    si_factor_x, si_factor_y
    @return fig: a matplotlib figure object to be saved to file.
    """
    if not scan_image:
        raise ValueError('ScanImage is required here.')
    if not scan_image.scan_dimension == 2:
        raise ValueError('Dimension of ScanImage has to be 2 here.')
    image_arr = scan_image.data
    scan_axes = scan_image.scan_axes

    # If no colorbar range was given, take full range of data
    if cbar_range is None:
        cbar_range = (np.nanmin(image_arr), np.nanmax(image_arr))

    # Create figure
    fig, ax = plt.subplots()

    # Scale axes and data
    scan_range_x = (scan_image.scan_ranges[0][1], scan_image.scan_ranges[0][0])
    scan_range_y = (scan_image.scan_ranges[1][1], scan_image.scan_ranges[1][0])
    si_prefix_x = ScaledFloat(scan_range_x[1]-scan_range_x[0]).scale
    si_factor_x = ScaledFloat(scan_range_x[1]-scan_range_x[0]).scale_val
    si_prefix_y = ScaledFloat(scan_range_y[1]-scan_range_y[0]).scale
    si_factor_y = ScaledFloat(scan_range_y[1]-scan_range_y[0]).scale_val
    si_prefix_cb = ScaledFloat(cbar_range[1]-cbar_range[0]).scale if cbar_range[1]!=cbar_range[0] \
        else ScaledFloat(cbar_range[1])
    si_factor_cb = ScaledFloat(cbar_range[1]-cbar_range[0]).scale_val

    # Create image plot
    cfimage = ax.imshow(image_arr.transpose() / si_factor_cb,
                        cmap='inferno',  # FIXME: reference the right place in qudi
                        origin='lower',
                        vmin=cbar_range[0]/si_factor_cb,
                        vmax=cbar_range[1]/si_factor_cb,
                        interpolation='none',
                        extent=(*np.asarray(scan_image.scan_ranges[0]) / si_factor_x,
                                *np.asarray(scan_image.scan_ranges[1]) / si_factor_y))
    ax.set_aspect(1)
    ax.set_xlabel(f'{scan_axes[0].axis_name} position ({si_prefix_x}{scan_axes[0].axis_unit})')
    ax.set_ylabel(f'{scan_axes[1].axis_name} position ({si_prefix_y}{scan_axes[1].axis_unit})')
    ax.spines['bottom'].set_position(('outward', 10))
    ax.spines['left'].set_position(('outward', 10))
    ax.spines['top'].set_visible(False)
    ax.spines['right'].set_visible(False)
    ax.get_xaxis().tick_bottom()
    ax.get_yaxis().tick_left()

    # Draw the colorbar
    cbar = plt.colorbar(cfimage, shrink=0.8)  #, fraction=0.046, pad=0.08, shrink=0.75)
    if scan_image.data_unit:
        cbar.set_label(f'{scan_image.data_name} ({si_prefix_cb}{scan_image.data_unit})')
    else:
        cbar.set_label(f'{scan_image.data_name}')

    # remove ticks from colorbar for cleaner image
    cbar.ax.tick_params(which=u'both', length=0)

    if modification_function:
        modification_function(ax, scan_range_x, scan_range_y, si_factor_x, si_factor_y)

    return fig
=======
from qudi.interface.scanning_probe_interface import ScanData
from qudi.logic.scanning_probe_logic import ScanningProbeLogic
>>>>>>> 4fbd7630


class ScanningDataLogic(LogicBase):
    """
    Todo: add some info about this module
    
    Example config:
    
    scanning_data_logic:
        module.Class: 'scanning_data_logic.ScanningDataLogic'
        options:
            max_history_length: 50
            save_back_scan_data: False
        connect:
            scan_logic: scanning_probe_logic
    
    """

    # declare connectors
    _scan_logic = Connector(name='scan_logic', interface='ScanningProbeLogic')

    # config options
    _max_history_length: int = ConfigOption(name='max_history_length', default=10)
    _save_back_scan_data: bool = ConfigOption(name='save_back_scan_data', default=False)

    # status variables
    # both forward and backward scan data are retained
    _scan_history: List[Tuple[ScanData, Optional[ScanData]]] = StatusVar(name='scan_history', default=list())

    # signals
    sigHistoryScanDataRestored = QtCore.Signal(ScanData, ScanData)
    sigSaveStateChanged = QtCore.Signal(bool)

    def __init__(self, *args, **kwargs):
        super().__init__(*args, **kwargs)

        self._thread_lock = RecursiveMutex()

        self._curr_history_index = 0
        self._logic_id = None
        return

    def on_activate(self):
        """ Initialisation performed during activation of the module.
        """
        self._shrink_history()
        if self._scan_history:
            self._restore_from_history_index(-1)
        else:
            self._curr_history_index = 0
        self._logic_id = self._scan_logic().module_uuid
        self._scan_logic().sigNewScanDataForHistory.connect(self._append_to_history)

    def on_deactivate(self):
        """ Reverse steps of activation
        """
        self._scan_logic().sigNewScanDataForHistory.disconnect(self._append_to_history)

    @_scan_history.representer
    def __scan_history_to_dicts(self, history: List[Tuple[ScanData, Optional[ScanData]]])\
            -> List[Tuple[Dict, Optional[Dict]]]:
        history_dicts = []
        for data, back_data in history:
            data_dict = data.to_dict()
            back_data_dict = back_data.to_dict() if back_data is not None else None
            history_dicts.append((data_dict, back_data_dict))
        return history_dicts

    @_scan_history.constructor
    def __scan_history_from_dicts(self, history_dicts: List[List[Optional[Dict]]])\
            -> List[Tuple[ScanData, Optional[ScanData]]]:
        history = []
        for data_dict, back_data_dict in history_dicts:
            data = ScanData.from_dict(data_dict)
            back_data = ScanData.from_dict(back_data_dict) if back_data_dict is not None else None
            history.append((data, back_data))
        return history

    def get_last_history_entry(self, scan_axes: Optional[Tuple[str, ...]] = None)\
            -> Tuple[Optional[ScanData], Optional[ScanData]]:
        """
        Get the most recent scan data / back scan data (for a certain scan axes).
        @param tuple scan_axes: axis or 2D axis pair to get data for
        @return tuple: most recent scan data and back scan data
        """
        with self._thread_lock:
            if scan_axes is None:
                if self._scan_history:
                    return self._scan_history[-1]
                else:
                    # history is empty
                    return None, None
            else:
                index = self._get_last_history_entry_index(scan_axes)
                if index is not None:
                    return self._scan_history[index]
                else:
                    # no scan saved in history for these axes
                    return None, None

    def get_axes_with_history_entry(self) -> Set[Tuple[str, ...]]:
        """Get all axes with at least one history entry."""
        return {data.settings.axes for data, _ in self._scan_history}

    def restore_from_history(self, scan_axes: Tuple[str, ...]):
        """Restore the latest entry in history for specified scan axes."""
        with self._thread_lock:
            index = self._get_last_history_entry_index(scan_axes)
            if index is not None:
                self._restore_from_history_index(index)

    def history_previous(self):
        with self._thread_lock:
            if self._curr_history_index < 1:
                self.log.warning('Unable to restore previous state from scan history. '
                                 'Already at earliest history entry.')
                return

            #self.log.debug(f"Hist_prev called, index {self._curr_history_index - 1}")
            return self._restore_from_history_index(self._curr_history_index - 1)

    def history_next(self):
        with self._thread_lock:
            if self._curr_history_index >= len(self._scan_history) - 1:
                self.log.warning('Unable to restore next state from scan history. '
                                 'Already at latest history entry.')
                return
            #self.log.debug(f"Hist_prev called, index {self._curr_history_index + 1}")
            return self._restore_from_history_index(self._curr_history_index + 1)

    def _restore_from_history_index(self, index: int):
        with self._thread_lock:
            scan_logic: ScanningProbeLogic = self._scan_logic()
            if scan_logic.module_state() != 'idle':
                self.log.error('Scan is running. Unable to restore history state.')
                return

            index = self._abs_index(index)

            try:
                data, back_data = self._scan_history[index]
            except IndexError:
                self.log.exception('Unable to restore scan history with index "{0}"'.format(index))
                return

            self._curr_history_index = index
            self.sigHistoryScanDataRestored.emit(data, back_data)

    def _get_last_history_entry_index(self, scan_axes: Tuple[str, ...])\
            -> int:
        """
        Get the history index of the most recent entry for a certain scan axes.
        @param tuple scan_axes: axis or 2D axis pair to get data for
        @return int: index
        """
        with self._thread_lock:
            for i in range(len(self._scan_history) - 1, -1, -1):
                data, _ = self._scan_history[i]
                if data.settings.axes == scan_axes:
                    return i

    def _append_to_history(self, data: ScanData, back_data: Optional[ScanData]):
        with self._thread_lock:
            self._scan_history.append((data, back_data))
            self._shrink_history()
            self._curr_history_index = len(self._scan_history) - 1
            self.sigHistoryScanDataRestored.emit(data, back_data)

    def _shrink_history(self):
        while len(self._scan_history) > self._max_history_length:
            self._scan_history.pop(0)

    def _abs_index(self, index):
        if index < 0:
            index = max(0, len(self._scan_history) + index)

        return index

    def draw_1d_scan_figure(self, scan_data, channel):
        """ Create an XY plot of 1D scan data.

        @return fig: a matplotlib figure object to be saved to file.
        """
        data = scan_data.data[channel]
        axis = scan_data.settings.axes[0]
        scanner_pos = self._scan_logic().scanner_target

        # Scale axes and data
        scan_range_x = (scan_data.settings.range[0][0], scan_data.settings.range[0][1])
        si_prefix_x = ScaledFloat(scan_range_x[1]-scan_range_x[0]).scale
        si_factor_x = ScaledFloat(scan_range_x[1]-scan_range_x[0]).scale_val
        si_prefix_data = ScaledFloat(np.nanmax(data)-np.nanmin(data)).scale
        si_factor_data = ScaledFloat(np.nanmax(data)-np.nanmin(data)).scale_val

        # Create figure
        fig, ax = plt.subplots()

        # Create image plot
        x_axis = np.linspace(scan_data.settings.range[0][0],
                             scan_data.settings.range[0][1],
                             scan_data.settings.resolution[0])
        x_axis = x_axis[~np.isnan(data)]
        data = data[~np.isnan(data)]

        xy_plot = ax.plot(x_axis/si_factor_x,
                          data/si_factor_data)

        # Axes labels
        if scan_data.axis_units[axis]:
            x_label = axis + f' position ({si_prefix_x}{scan_data.axis_units[axis]})'
        else:
            x_label = axis + f' position ({si_prefix_x})'
        if scan_data.channel_units[channel]:
            y_label = f'{channel} ({si_prefix_data}{scan_data.channel_units[channel]})'
        else:
            y_label = f'{channel} ({si_prefix_data})'

        # ax.set_aspect(1)
        ax.set_xlabel(x_label)
        ax.set_ylabel(y_label)
        ax.spines['bottom'].set_position(('outward', 10))
        ax.spines['left'].set_position(('outward', 10))
        # ax.spines['top'].set_visible(False)
        # ax.spines['right'].set_visible(False)
        # ax.get_xaxis().tick_bottom()
        # ax.get_yaxis().tick_left()

        # draw the scanner position if defined
        pos_x = scanner_pos[axis]
        if pos_x > np.min(x_axis) and pos_x < np.max(x_axis):
            trans_xmark = mpl.transforms.blended_transform_factory(ax.transData, ax.transAxes)
            ax.annotate('',
                        xy=np.asarray([pos_x, 0])/si_factor_x,
                        xytext=(pos_x/si_factor_x, -0.01),
                        xycoords=trans_xmark,
                        arrowprops={'facecolor': '#17becf', 'shrink': 0.05})
        return fig

    def save_scan(self, scan_data, color_range=None, is_back: bool = False):
        with self._thread_lock:
            if self.module_state() != 'idle':
                self.log.error('Unable to save 2D scan. Saving still in progress...')
                return

            if scan_data is None:
                raise ValueError('Unable to save 2D scan. No data available.')

            self.sigSaveStateChanged.emit(True)
            self.module_state.lock()
            try:
                ds = TextDataStorage(root_dir=self.module_default_data_dir)
                timestamp = datetime.datetime.now()

                # ToDo: Add meaningful metadata if missing:
                parameters = {}
                for range, resolution, unit, axis in zip(scan_data.settings.range,
                                      scan_data.settings.resolution,
                                      scan_data.axis_units.values(),
                                      scan_data.settings.axes):

                    parameters[f"{axis} axis name"] = axis
                    parameters[f"{axis} axis unit"] = unit
                    parameters[f"{axis} scan range"] = range
                    parameters[f"{axis} axis resolution"] = resolution
                    parameters[f"{axis} axis min"] = range[0]
                    parameters[f"{axis} axis max"] = range[1]

                parameters["pixel frequency"] = scan_data.settings.frequency
                parameters[f"scanner target at start"] = scan_data.scanner_target_at_start
                parameters['measurement start'] = str(scan_data.timestamp)
                parameters['coordinate transform info'] = scan_data.coord_transform_info

                # add meta data for axes in full target, but not scan axes
                if scan_data.scanner_target_at_start:
                    for new_ax in scan_data.scanner_target_at_start.keys():
                        if new_ax not in scan_data.settings.axes:
                            ax_info = self._scan_logic().scanner_constraints.axes[new_ax]
                            ax_name = ax_info.name
                            ax_unit = ax_info.unit
                            parameters[f"{new_ax} axis name"] = ax_name
                            parameters[f"{new_ax} axis unit"] = ax_unit

                # Save data and thumbnail to file
                for channel, data in scan_data.data.items():
                    # data
                    # nametag = '{0}_{1}{2}_image_scan'.format(channel, *scan_data.settings.axes)
                    tag = self.create_tag_from_scan_data(scan_data, channel, is_back=is_back)
                    file_path, _, _ = ds.save_data(data,
                                                   metadata=parameters,
                                                   nametag=tag,
                                                   timestamp=timestamp,
                                                   column_headers='Image (columns is X, rows is Y)')
                    # thumbnail
                    if len(scan_data.settings.axes) == 1:
                        figure = self.draw_1d_scan_figure(scan_data, channel)
                        ds.save_thumbnail(figure, file_path=file_path.rsplit('.', 1)[0])
<<<<<<< HEAD
                    elif len(scan_data.scan_axes) == 2:
                        scan_image = scan_data.to_scan_image(channel)

                        def add_scanner_pos(ax, scan_range_x, scan_range_y, si_factor_x, si_factor_y):
                            self._add_scanner_position(ax, scan_range_x, scan_range_y, si_factor_x, si_factor_y,
                                                       scan_data)

                        figure = draw_2d_scan_figure(scan_image, cbar_range=color_range,
                                                     modification_function=add_scanner_pos)
=======
                    elif len(scan_data.settings.axes) == 2:
                        figure = self.draw_2d_scan_figure(scan_data, channel, cbar_range=color_range)
>>>>>>> 4fbd7630
                        ds.save_thumbnail(figure, file_path=file_path.rsplit('.', 1)[0])
                    else:
                        self.log.warning('No figure saved for data with more than 2 dimensions.')

            finally:
                self.module_state.unlock()
                self.sigSaveStateChanged.emit(False)
            return

    def save_scan_by_axis(self, scan_axes=None, color_range=None):
        # wrapper for self.save_scan. Avoids copying scan_data through QtSignals
        scan_data, back_scan_data = self.get_last_history_entry(scan_axes=scan_axes)
        self.log.debug(f"Attempting to save {scan_data}")
        if scan_data is not None:
            self.save_scan(scan_data, color_range=color_range)
            if self._save_back_scan_data and back_scan_data is None:
                self.log.warning(f"No back scan data to save.")
            elif self._save_back_scan_data:
                self.save_scan(back_scan_data, color_range=color_range, is_back=True)
        else:
            self.log.warning(f"No data in history for {scan_axes} scan.")
            self.sigSaveStateChanged.emit(False)

    @staticmethod
    def create_tag_from_scan_data(scan_data: ScanData, channel: str, is_back: bool = False):
        axes = scan_data.settings.axes
        axis_dim = len(axes)
        axes_code = reduce(operator.add, axes)
        tag = f"{axis_dim}D-scan with {axes_code} axes from channel {channel}"
        if is_back:
            tag = "back " + tag
        return tag

<<<<<<< HEAD
    def _add_scanner_position(self, ax: Axes, scan_range_x, scan_range_y, si_factor_x, si_factor_y,
                              scan_data: ScanData):
        scan_axes = scan_data.scan_axes
        scanner_pos = self._scan_logic().scanner_target
=======
    def draw_2d_scan_figure(self, scan_data, channel, cbar_range=None):
        """ Create a 2-D color map figure of the scan image.

        @return fig: a matplotlib figure object to be saved to file.
        """
        image_arr = scan_data.data[channel]
        scan_axes = scan_data.settings.axes
        scanner_pos = self._scan_logic().scanner_target


        # If no colorbar range was given, take full range of data
        if cbar_range is None:
            cbar_range = (np.nanmin(image_arr), np.nanmax(image_arr))

        # Create figure
        fig, ax = plt.subplots()

        # Scale axes and data
        scan_range_x = (scan_data.settings.range[0][1], scan_data.settings.range[0][0])
        scan_range_y =  (scan_data.settings.range[1][1], scan_data.settings.range[1][0])
        si_prefix_x = ScaledFloat(scan_range_x[1]-scan_range_x[0]).scale
        si_factor_x = ScaledFloat(scan_range_x[1]-scan_range_x[0]).scale_val
        si_prefix_y = ScaledFloat(scan_range_y[1]-scan_range_y[0]).scale
        si_factor_y = ScaledFloat(scan_range_y[1]-scan_range_y[0]).scale_val
        si_prefix_cb = ScaledFloat(cbar_range[1]-cbar_range[0]).scale if cbar_range[1]!=cbar_range[0] \
            else ScaledFloat(cbar_range[1])
        si_factor_cb = ScaledFloat(cbar_range[1]-cbar_range[0]).scale_val

        # Create image plot
        cfimage = ax.imshow(image_arr.transpose()/si_factor_cb,
                            cmap='inferno',  # FIXME: reference the right place in qudi
                            origin='lower',
                            vmin=cbar_range[0]/si_factor_cb,
                            vmax=cbar_range[1]/si_factor_cb,
                            interpolation='none',
                            extent=(*np.asarray(scan_data.settings.range[0])/si_factor_x,
                                    *np.asarray(scan_data.settings.range[1])/si_factor_y))

        ax.set_aspect(1)
        ax.set_xlabel(scan_axes[0] + f' position ({si_prefix_x}{scan_data.axis_units[scan_axes[0]]})')
        ax.set_ylabel(scan_axes[1] + f' position ({si_prefix_y}{scan_data.axis_units[scan_axes[1]]})')
        ax.spines['bottom'].set_position(('outward', 10))
        ax.spines['left'].set_position(('outward', 10))
        ax.spines['top'].set_visible(False)
        ax.spines['right'].set_visible(False)
        ax.get_xaxis().tick_bottom()
        ax.get_yaxis().tick_left()


>>>>>>> 4fbd7630
        pos_x, pos_y = scanner_pos[scan_axes[0]], scanner_pos[scan_axes[1]]
        # draw the scanner position if defined and in range
        if pos_x > np.min(scan_range_x) and pos_x < np.max(scan_range_x) \
                and pos_y > np.min(scan_range_y) and pos_y < np.max(scan_range_y):
            trans_xmark = mpl.transforms.blended_transform_factory(ax.transData, ax.transAxes)
            trans_ymark = mpl.transforms.blended_transform_factory(ax.transAxes, ax.transData)
            ax.annotate('',
                        xy=np.asarray([pos_x, 0]) / si_factor_x,
                        xytext=(pos_x / si_factor_x, -0.01),
                        xycoords=trans_xmark,
                        arrowprops={'facecolor': '#17becf', 'shrink': 0.05})
            ax.annotate('',
                        xy=np.asarray([0, pos_y]) / si_factor_y,
                        xytext=(-0.01, pos_y / si_factor_y),
                        xycoords=trans_ymark,
                        arrowprops={'facecolor': '#17becf', 'shrink': 0.05})
        metainfo_str = self._pretty_print_metainfo(scan_axes, scan_data, scanner_pos)
        if metainfo_str:
            ax.annotate(metainfo_str,
                        xy=(1.10, -.17), xycoords='axes fraction',
                        horizontalalignment='left', verticalalignment='bottom',
                        fontsize=7, color='grey')

    def _pretty_print_metainfo(self, scan_axes, scan_data, scanner_pos):
        metainfo_str = ""

        # annotate scanner position
        metainfo_str = "Scanner target:\n"
        for axis in scan_axes:
            val = scanner_pos[axis]
            unit = scan_data.axis_units[axis]
            metainfo_str += f"{axis}: {ScaledFloat(val):.3r}{unit}\n"

        # annotate the (all axes) scanner start target
        if scan_data.scanner_target_at_start:
            target_str = ""
            for (target_ax, target_val) in scan_data.scanner_target_at_start.items():
                if target_ax not in scan_axes:
                    ax_info = self._scan_logic().scanner_constraints.axes[target_ax]
                    unit = ax_info.unit
                    target_str += f"{target_ax}: {ScaledFloat(target_val):.3r}{unit}\n"
            if target_str:
                metainfo_str += "Scan start at:\n"
                metainfo_str += target_str

        return metainfo_str
<|MERGE_RESOLUTION|>--- conflicted
+++ resolved
@@ -32,7 +32,6 @@
 import matplotlib as mpl
 import matplotlib.pyplot as plt
 from PySide2 import QtCore
-from matplotlib.axes import Axes
 
 from qudi.core.module import LogicBase
 from qudi.util.mutex import RecursiveMutex
@@ -42,82 +41,8 @@
 from qudi.util.datastorage import TextDataStorage
 from qudi.util.units import ScaledFloat
 
-<<<<<<< HEAD
-
-from qudi.interface.scanning_probe_interface import ScanData, ScanImage
-
-
-def draw_2d_scan_figure(scan_image: ScanImage, cbar_range: tuple[float, float] = None,
-                        modification_function: Callable[[Axes, tuple[float, float], tuple[float, float], float, float],
-                        None] = None):
-    """ Create a 2-D color map figure of the scan image.
-
-    @param modification_function: function to modify the axes, params are Axes, scan_range_x, scan_range_y,
-    si_factor_x, si_factor_y
-    @return fig: a matplotlib figure object to be saved to file.
-    """
-    if not scan_image:
-        raise ValueError('ScanImage is required here.')
-    if not scan_image.scan_dimension == 2:
-        raise ValueError('Dimension of ScanImage has to be 2 here.')
-    image_arr = scan_image.data
-    scan_axes = scan_image.scan_axes
-
-    # If no colorbar range was given, take full range of data
-    if cbar_range is None:
-        cbar_range = (np.nanmin(image_arr), np.nanmax(image_arr))
-
-    # Create figure
-    fig, ax = plt.subplots()
-
-    # Scale axes and data
-    scan_range_x = (scan_image.scan_ranges[0][1], scan_image.scan_ranges[0][0])
-    scan_range_y = (scan_image.scan_ranges[1][1], scan_image.scan_ranges[1][0])
-    si_prefix_x = ScaledFloat(scan_range_x[1]-scan_range_x[0]).scale
-    si_factor_x = ScaledFloat(scan_range_x[1]-scan_range_x[0]).scale_val
-    si_prefix_y = ScaledFloat(scan_range_y[1]-scan_range_y[0]).scale
-    si_factor_y = ScaledFloat(scan_range_y[1]-scan_range_y[0]).scale_val
-    si_prefix_cb = ScaledFloat(cbar_range[1]-cbar_range[0]).scale if cbar_range[1]!=cbar_range[0] \
-        else ScaledFloat(cbar_range[1])
-    si_factor_cb = ScaledFloat(cbar_range[1]-cbar_range[0]).scale_val
-
-    # Create image plot
-    cfimage = ax.imshow(image_arr.transpose() / si_factor_cb,
-                        cmap='inferno',  # FIXME: reference the right place in qudi
-                        origin='lower',
-                        vmin=cbar_range[0]/si_factor_cb,
-                        vmax=cbar_range[1]/si_factor_cb,
-                        interpolation='none',
-                        extent=(*np.asarray(scan_image.scan_ranges[0]) / si_factor_x,
-                                *np.asarray(scan_image.scan_ranges[1]) / si_factor_y))
-    ax.set_aspect(1)
-    ax.set_xlabel(f'{scan_axes[0].axis_name} position ({si_prefix_x}{scan_axes[0].axis_unit})')
-    ax.set_ylabel(f'{scan_axes[1].axis_name} position ({si_prefix_y}{scan_axes[1].axis_unit})')
-    ax.spines['bottom'].set_position(('outward', 10))
-    ax.spines['left'].set_position(('outward', 10))
-    ax.spines['top'].set_visible(False)
-    ax.spines['right'].set_visible(False)
-    ax.get_xaxis().tick_bottom()
-    ax.get_yaxis().tick_left()
-
-    # Draw the colorbar
-    cbar = plt.colorbar(cfimage, shrink=0.8)  #, fraction=0.046, pad=0.08, shrink=0.75)
-    if scan_image.data_unit:
-        cbar.set_label(f'{scan_image.data_name} ({si_prefix_cb}{scan_image.data_unit})')
-    else:
-        cbar.set_label(f'{scan_image.data_name}')
-
-    # remove ticks from colorbar for cleaner image
-    cbar.ax.tick_params(which=u'both', length=0)
-
-    if modification_function:
-        modification_function(ax, scan_range_x, scan_range_y, si_factor_x, si_factor_y)
-
-    return fig
-=======
 from qudi.interface.scanning_probe_interface import ScanData
 from qudi.logic.scanning_probe_logic import ScanningProbeLogic
->>>>>>> 4fbd7630
 
 
 class ScanningDataLogic(LogicBase):
@@ -414,20 +339,8 @@
                     if len(scan_data.settings.axes) == 1:
                         figure = self.draw_1d_scan_figure(scan_data, channel)
                         ds.save_thumbnail(figure, file_path=file_path.rsplit('.', 1)[0])
-<<<<<<< HEAD
-                    elif len(scan_data.scan_axes) == 2:
-                        scan_image = scan_data.to_scan_image(channel)
-
-                        def add_scanner_pos(ax, scan_range_x, scan_range_y, si_factor_x, si_factor_y):
-                            self._add_scanner_position(ax, scan_range_x, scan_range_y, si_factor_x, si_factor_y,
-                                                       scan_data)
-
-                        figure = draw_2d_scan_figure(scan_image, cbar_range=color_range,
-                                                     modification_function=add_scanner_pos)
-=======
                     elif len(scan_data.settings.axes) == 2:
                         figure = self.draw_2d_scan_figure(scan_data, channel, cbar_range=color_range)
->>>>>>> 4fbd7630
                         ds.save_thumbnail(figure, file_path=file_path.rsplit('.', 1)[0])
                     else:
                         self.log.warning('No figure saved for data with more than 2 dimensions.')
@@ -461,12 +374,6 @@
             tag = "back " + tag
         return tag
 
-<<<<<<< HEAD
-    def _add_scanner_position(self, ax: Axes, scan_range_x, scan_range_y, si_factor_x, si_factor_y,
-                              scan_data: ScanData):
-        scan_axes = scan_data.scan_axes
-        scanner_pos = self._scan_logic().scanner_target
-=======
     def draw_2d_scan_figure(self, scan_data, channel, cbar_range=None):
         """ Create a 2-D color map figure of the scan image.
 
@@ -516,29 +423,41 @@
         ax.get_yaxis().tick_left()
 
 
->>>>>>> 4fbd7630
         pos_x, pos_y = scanner_pos[scan_axes[0]], scanner_pos[scan_axes[1]]
+
         # draw the scanner position if defined and in range
         if pos_x > np.min(scan_range_x) and pos_x < np.max(scan_range_x) \
-                and pos_y > np.min(scan_range_y) and pos_y < np.max(scan_range_y):
+            and pos_y > np.min(scan_range_y) and pos_y < np.max(scan_range_y):
             trans_xmark = mpl.transforms.blended_transform_factory(ax.transData, ax.transAxes)
             trans_ymark = mpl.transforms.blended_transform_factory(ax.transAxes, ax.transData)
             ax.annotate('',
-                        xy=np.asarray([pos_x, 0]) / si_factor_x,
-                        xytext=(pos_x / si_factor_x, -0.01),
+                        xy=np.asarray([pos_x, 0])/si_factor_x,
+                        xytext=(pos_x/si_factor_x, -0.01),
                         xycoords=trans_xmark,
                         arrowprops={'facecolor': '#17becf', 'shrink': 0.05})
             ax.annotate('',
-                        xy=np.asarray([0, pos_y]) / si_factor_y,
-                        xytext=(-0.01, pos_y / si_factor_y),
+                        xy=np.asarray([0, pos_y])/si_factor_y,
+                        xytext=(-0.01, pos_y/si_factor_y),
                         xycoords=trans_ymark,
                         arrowprops={'facecolor': '#17becf', 'shrink': 0.05})
+
         metainfo_str = self._pretty_print_metainfo(scan_axes, scan_data, scanner_pos)
         if metainfo_str:
             ax.annotate(metainfo_str,
                         xy=(1.10, -.17), xycoords='axes fraction',
                         horizontalalignment='left', verticalalignment='bottom',
                         fontsize=7, color='grey')
+
+        # Draw the colorbar
+        cbar = plt.colorbar(cfimage, shrink=0.8)  #, fraction=0.046, pad=0.08, shrink=0.75)
+        if scan_data.channel_units[channel]:
+            cbar.set_label(f'{channel} ({si_prefix_cb}{scan_data.channel_units[channel]})')
+        else:
+            cbar.set_label(f'{channel}')
+
+        # remove ticks from colorbar for cleaner image
+        cbar.ax.tick_params(which=u'both', length=0)
+        return fig
 
     def _pretty_print_metainfo(self, scan_axes, scan_data, scanner_pos):
         metainfo_str = ""
