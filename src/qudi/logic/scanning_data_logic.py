# -*- coding: utf-8 -*-
"""
This module is responsible for controlling any kind of scanning probe imaging for 1D and 2D
scanning.

Copyright (c) 2021, the qudi developers. See the AUTHORS.md file at the top-level directory of this
distribution and on <https://github.com/Ulm-IQO/qudi-iqo-modules/>

This file is part of qudi.

Qudi is free software: you can redistribute it and/or modify it under the terms of
the GNU Lesser General Public License as published by the Free Software Foundation,
either version 3 of the License, or (at your option) any later version.

Qudi is distributed in the hope that it will be useful, but WITHOUT ANY WARRANTY;
without even the implied warranty of MERCHANTABILITY or FITNESS FOR A PARTICULAR PURPOSE.
See the GNU Lesser General Public License for more details.

You should have received a copy of the GNU Lesser General Public License along with qudi.
If not, see <https://www.gnu.org/licenses/>.
"""


import datetime

import numpy as np
from functools import reduce
import operator
from typing import List, Optional, Tuple, Dict, Set

import matplotlib as mpl
import matplotlib.pyplot as plt
from PySide2 import QtCore

from qudi.core.module import LogicBase
from qudi.util.mutex import RecursiveMutex
from qudi.core.connector import Connector
from qudi.core.configoption import ConfigOption
from qudi.core.statusvariable import StatusVar
from qudi.util.datastorage import TextDataStorage
from qudi.util.units import ScaledFloat

<<<<<<< HEAD
from qudi.interface.scanning_probe_interface import ScanData, ScanImage
=======
from qudi.interface.scanning_probe_interface import ScanData
>>>>>>> 85546746
from qudi.logic.scanning_probe_logic import ScanningProbeLogic


class ScanningDataLogic(LogicBase):
    """
    Todo: add some info about this module
    
    Example config:
    
    scanning_data_logic:
        module.Class: 'scanning_data_logic.ScanningDataLogic'
        options:
            max_history_length: 50
            save_back_scan_data: False
        connect:
            scan_logic: scanning_probe_logic
    
    """

    # declare connectors
    _scan_logic = Connector(name='scan_logic', interface='ScanningProbeLogic')

    # config options
    _max_history_length: int = ConfigOption(name='max_history_length', default=10)
    _save_back_scan_data: bool = ConfigOption(name='save_back_scan_data', default=False)

    # status variables
    # both forward and backward scan data are retained
    _scan_history: List[Tuple[ScanData, Optional[ScanData]]] = StatusVar(name='scan_history', default=list())

    # signals
    sigHistoryScanDataRestored = QtCore.Signal(ScanData, ScanData)
    sigSaveStateChanged = QtCore.Signal(bool)

    def __init__(self, *args, **kwargs):
        super().__init__(*args, **kwargs)

        self._thread_lock = RecursiveMutex()

        self._curr_history_index = 0
        self._logic_id = None
        return

    def on_activate(self):
        """ Initialisation performed during activation of the module.
        """
        self._shrink_history()
        if self._scan_history:
            self._restore_from_history_index(-1)
        else:
            self._curr_history_index = 0
        self._logic_id = self._scan_logic().module_uuid
        self._scan_logic().sigNewScanDataForHistory.connect(self._append_to_history)

    def on_deactivate(self):
        """ Reverse steps of activation
        """
        self._scan_logic().sigNewScanDataForHistory.disconnect(self._append_to_history)

    @_scan_history.representer
    def __scan_history_to_dicts(self, history: List[Tuple[ScanData, Optional[ScanData]]])\
            -> List[Tuple[Dict, Optional[Dict]]]:
        history_dicts = []
        for data, back_data in history:
            data_dict = data.to_dict()
            back_data_dict = back_data.to_dict() if back_data is not None else None
            history_dicts.append((data_dict, back_data_dict))
        return history_dicts

    @_scan_history.constructor
    def __scan_history_from_dicts(self, history_dicts: List[List[Optional[Dict]]])\
            -> List[Tuple[ScanData, Optional[ScanData]]]:
        history = []
<<<<<<< HEAD
        for data_dict, back_data_dict in history_dicts:
            data = ScanData.from_dict(data_dict)
            back_data = ScanData.from_dict(back_data_dict) if back_data_dict is not None else None
            history.append((data, back_data))
=======
        try:
            for data_dict, back_data_dict in history_dicts:
                data = ScanData.from_dict(data_dict)
                back_data = ScanData.from_dict(back_data_dict) if back_data_dict is not None else None
                history.append((data, back_data))
        except Exception as e:
            self.log.warning("Unable to load scan history. Deleting scan history.", exc_info=e)
>>>>>>> 85546746
        return history

    def get_last_history_entry(self, scan_axes: Optional[Tuple[str, ...]] = None)\
            -> Tuple[Optional[ScanData], Optional[ScanData]]:
        """
        Get the most recent scan data / back scan data (for a certain scan axes).
        @param tuple scan_axes: axis or 2D axis pair to get data for
        @return tuple: most recent scan data and back scan data
        """
        with self._thread_lock:
            if scan_axes is None:
                if self._scan_history:
                    return self._scan_history[-1]
                else:
                    # history is empty
                    return None, None
            else:
                index = self._get_last_history_entry_index(scan_axes)
                if index is not None:
                    return self._scan_history[index]
                else:
                    # no scan saved in history for these axes
                    return None, None

    def get_axes_with_history_entry(self) -> Set[Tuple[str, ...]]:
        """Get all axes with at least one history entry."""
        return {data.settings.axes for data, _ in self._scan_history}

    def restore_from_history(self, scan_axes: Tuple[str, ...]):
        """Restore the latest entry in history for specified scan axes."""
        with self._thread_lock:
            index = self._get_last_history_entry_index(scan_axes)
            if index is not None:
                self._restore_from_history_index(index)

    def history_previous(self):
        with self._thread_lock:
            if self._curr_history_index < 1:
                self.log.warning('Unable to restore previous state from scan history. '
                                 'Already at earliest history entry.')
                return

            #self.log.debug(f"Hist_prev called, index {self._curr_history_index - 1}")
            return self._restore_from_history_index(self._curr_history_index - 1)

    def history_next(self):
        with self._thread_lock:
            if self._curr_history_index >= len(self._scan_history) - 1:
                self.log.warning('Unable to restore next state from scan history. '
                                 'Already at latest history entry.')
                return
<<<<<<< HEAD
=======
            #self.log.debug(f"Hist_prev called, index {self._curr_history_index + 1}")
>>>>>>> 85546746
            return self._restore_from_history_index(self._curr_history_index + 1)

    def _restore_from_history_index(self, index: int):
        with self._thread_lock:
            scan_logic: ScanningProbeLogic = self._scan_logic()
            if scan_logic.module_state() != 'idle':
                self.log.error('Scan is running. Unable to restore history state.')
                return

            index = self._abs_index(index)

            try:
                data, back_data = self._scan_history[index]
            except IndexError:
                self.log.exception('Unable to restore scan history with index "{0}"'.format(index))
                return

            self._curr_history_index = index
            self.sigHistoryScanDataRestored.emit(data, back_data)

    def _get_last_history_entry_index(self, scan_axes: Tuple[str, ...])\
            -> int:
        """
        Get the history index of the most recent entry for a certain scan axes.
        @param tuple scan_axes: axis or 2D axis pair to get data for
        @return int: index
        """
        with self._thread_lock:
            for i in range(len(self._scan_history) - 1, -1, -1):
                data, _ = self._scan_history[i]
                if data.settings.axes == scan_axes:
                    return i

    def _append_to_history(self, data: ScanData, back_data: Optional[ScanData]):
        with self._thread_lock:
            self._scan_history.append((data, back_data))
            self._shrink_history()
            self._curr_history_index = len(self._scan_history) - 1
            self.sigHistoryScanDataRestored.emit(data, back_data)

    def _shrink_history(self):
        while len(self._scan_history) > self._max_history_length:
            self._scan_history.pop(0)

    def _abs_index(self, index):
        if index < 0:
            index = max(0, len(self._scan_history) + index)

        return index

    def draw_1d_scan_figure(self, scan_data, channel):
        """ Create an XY plot of 1D scan data.

        @return fig: a matplotlib figure object to be saved to file.
        """
        data = scan_data.data[channel]
        axis = scan_data.settings.axes[0]
        scanner_pos = self._scan_logic().scanner_target

        # Scale axes and data
        scan_range_x = (scan_data.settings.range[0][0], scan_data.settings.range[0][1])
        si_prefix_x = ScaledFloat(scan_range_x[1]-scan_range_x[0]).scale
        si_factor_x = ScaledFloat(scan_range_x[1]-scan_range_x[0]).scale_val
        si_prefix_data = ScaledFloat(np.nanmax(data)-np.nanmin(data)).scale
        si_factor_data = ScaledFloat(np.nanmax(data)-np.nanmin(data)).scale_val

        # Create figure
        fig, ax = plt.subplots()

        # Create image plot
        x_axis = np.linspace(scan_data.settings.range[0][0],
                             scan_data.settings.range[0][1],
                             scan_data.settings.resolution[0])
        x_axis = x_axis[~np.isnan(data)]
        data = data[~np.isnan(data)]

        xy_plot = ax.plot(x_axis/si_factor_x,
                          data/si_factor_data)

        # Axes labels
        if scan_data.axis_units[axis]:
            x_label = axis + f' position ({si_prefix_x}{scan_data.axis_units[axis]})'
        else:
            x_label = axis + f' position ({si_prefix_x})'
        if scan_data.channel_units[channel]:
            y_label = f'{channel} ({si_prefix_data}{scan_data.channel_units[channel]})'
        else:
            y_label = f'{channel} ({si_prefix_data})'

        # ax.set_aspect(1)
        ax.set_xlabel(x_label)
        ax.set_ylabel(y_label)
        ax.spines['bottom'].set_position(('outward', 10))
        ax.spines['left'].set_position(('outward', 10))
        # ax.spines['top'].set_visible(False)
        # ax.spines['right'].set_visible(False)
        # ax.get_xaxis().tick_bottom()
        # ax.get_yaxis().tick_left()

        # draw the scanner position if defined
        pos_x = scanner_pos[axis]
        if pos_x > np.min(x_axis) and pos_x < np.max(x_axis):
            trans_xmark = mpl.transforms.blended_transform_factory(ax.transData, ax.transAxes)
            ax.annotate('',
                        xy=np.asarray([pos_x, 0])/si_factor_x,
                        xytext=(pos_x/si_factor_x, -0.01),
                        xycoords=trans_xmark,
                        arrowprops={'facecolor': '#17becf', 'shrink': 0.05})
        return fig

<<<<<<< HEAD
    def save_scan(self, scan_data, color_range=None, is_back: bool = False):
=======
    def save_scan(self, scan_data, color_range=None, is_back: bool = False,
                  custom_tag: str = None):
>>>>>>> 85546746
        with self._thread_lock:
            if self.module_state() != 'idle':
                self.log.error('Unable to save 2D scan. Saving still in progress...')
                return

            self.sigSaveStateChanged.emit(True)
            self.module_state.lock()
            try:
                if scan_data is None:
                    self.log.error('Unable to save 2D scan. No data available.')
                    raise ValueError('Unable to save 2D scan. No data available.')

                ds = TextDataStorage(root_dir=self.module_default_data_dir)
                timestamp = datetime.datetime.now()

                # ToDo: Add meaningful metadata if missing:
                parameters = {}
                for range, resolution, unit, axis in zip(scan_data.settings.range,
                                      scan_data.settings.resolution,
                                      scan_data.axis_units.values(),
                                      scan_data.settings.axes):

                    parameters[f"{axis} axis name"] = axis
                    parameters[f"{axis} axis unit"] = unit
                    parameters[f"{axis} scan range"] = range
                    parameters[f"{axis} axis resolution"] = resolution
                    parameters[f"{axis} axis min"] = range[0]
                    parameters[f"{axis} axis max"] = range[1]

                parameters["pixel frequency"] = scan_data.settings.frequency
                parameters[f"scanner target at start"] = scan_data.scanner_target_at_start
                parameters['measurement start'] = str(scan_data.timestamp)
                parameters['coordinate transform info'] = scan_data.coord_transform_info

                # add meta data for axes in full target, but not scan axes
                if scan_data.scanner_target_at_start:
                    for new_ax in scan_data.scanner_target_at_start.keys():
                        if new_ax not in scan_data.settings.axes:
                            ax_info = self._scan_logic().scanner_constraints.axes[new_ax]
                            ax_name = ax_info.name
                            ax_unit = ax_info.unit
                            parameters[f"{new_ax} axis name"] = ax_name
                            parameters[f"{new_ax} axis unit"] = ax_unit

                # Save data and thumbnail to file
                for channel, data in scan_data.data.items():
<<<<<<< HEAD
                    # data
                    # nametag = '{0}_{1}{2}_image_scan'.format(channel, *scan_data.settings.axes)
                    tag = self.create_tag_from_scan_data(scan_data, channel, is_back=is_back)
=======

                    tag = self.create_tag_from_scan_data(scan_data, channel, is_back,
                                                         custom_tag)

>>>>>>> 85546746
                    file_path, _, _ = ds.save_data(data,
                                                   metadata=parameters,
                                                   nametag=tag,
                                                   timestamp=timestamp,
                                                   column_headers='Image (columns is X, rows is Y)')
                    # thumbnail
                    if len(scan_data.settings.axes) == 1:
                        figure = self.draw_1d_scan_figure(scan_data, channel)
                        ds.save_thumbnail(figure, file_path=file_path.rsplit('.', 1)[0])
                    elif len(scan_data.settings.axes) == 2:
<<<<<<< HEAD
                        scan_image = ScanImage.from_scan_data(scan_data, channel)
                        figure = self.draw_2d_scan_figure(scan_image, cbar_range=color_range)
                        ax = plt.gca()
                        self._add_draw_scanner_pos(ax, scan_data)
=======
                        figure = self.draw_2d_scan_figure(scan_data, channel, cbar_range=color_range)
>>>>>>> 85546746
                        ds.save_thumbnail(figure, file_path=file_path.rsplit('.', 1)[0])
                    else:
                        self.log.warning('No figure saved for data with more than 2 dimensions.')

            finally:
                self.module_state.unlock()
                self.sigSaveStateChanged.emit(False)
            return

    def save_scan_by_axis(self, scan_axes=None, color_range=None, custom_tag=None):
        # wrapper for self.save_scan. Avoids copying scan_data through QtSignals
        scan_data, back_scan_data = self.get_last_history_entry(scan_axes=scan_axes)
        self.log.debug(f"Attempting to save {scan_data}")
        if scan_data is not None:
<<<<<<< HEAD
            self.save_scan(scan_data, color_range=color_range)
            if self._save_back_scan_data and back_scan_data is None:
                self.log.warning(f"No back scan data to save.")
            elif self._save_back_scan_data:
                self.save_scan(back_scan_data, color_range=color_range, is_back=True)
=======
            self.save_scan(scan_data, color_range=color_range, custom_tag=custom_tag)
            if self._save_back_scan_data and back_scan_data is None:
                self.log.warning(f"No back scan data to save.")
            elif self._save_back_scan_data:
                self.save_scan(back_scan_data, color_range=color_range, is_back=True, custom_tag=custom_tag)
>>>>>>> 85546746
        else:
            self.log.warning(f"No data in history for {scan_axes} scan.")
            self.sigSaveStateChanged.emit(False)

    @staticmethod
<<<<<<< HEAD
    def create_tag_from_scan_data(scan_data: ScanData, channel: str, is_back: bool = False):
=======
    def create_tag_from_scan_data(scan_data: ScanData, channel: str,
                                  is_back: bool = False, custom_tag: str = None):
>>>>>>> 85546746
        axes = scan_data.settings.axes
        axis_dim = len(axes)
        axes_code = reduce(operator.add, axes)

        tag = f"{axis_dim}D-scan with {axes_code} axes from channel {channel}"
<<<<<<< HEAD
        if is_back:
            tag = "back " + tag
=======
        if custom_tag:
            tag = f"{custom_tag} {channel}"

        if is_back:
            tag = "back " + tag

>>>>>>> 85546746
        return tag

    def draw_2d_scan_figure(self, scan_image: ScanImage, cbar_range=None):
        """ Create a 2-D color map figure of the scan image.

        @return fig: a matplotlib figure object to be saved to file.
        """
<<<<<<< HEAD
        image_arr = scan_image.data
        scan_axes = scan_image.axis_names
=======
        image_arr = scan_data.data[channel]
        scan_axes = scan_data.settings.axes
        scanner_pos = self._scan_logic().scanner_target

>>>>>>> 85546746

        # If no colorbar range was given, take full range of data
        if cbar_range is None:
            cbar_range = (np.nanmin(image_arr), np.nanmax(image_arr))

        # Create figure
        fig, ax = plt.subplots()

        # Scale axes and data
<<<<<<< HEAD
        si_x = scan_image.si_factors[0]
        si_prefix_x = si_x.scale
        si_factor_x = si_x.scale_val
        si_y = scan_image.si_factors[0]
        si_prefix_y = si_y.scale
        si_factor_y = si_y.scale_val
        si_prefix_cb = ScaledFloat(cbar_range[1]-cbar_range[0]).scale if cbar_range[1] != cbar_range[0] \
=======
        scan_range_x = (scan_data.settings.range[0][1], scan_data.settings.range[0][0])
        scan_range_y =  (scan_data.settings.range[1][1], scan_data.settings.range[1][0])
        si_prefix_x = ScaledFloat(scan_range_x[1]-scan_range_x[0]).scale
        si_factor_x = ScaledFloat(scan_range_x[1]-scan_range_x[0]).scale_val
        si_prefix_y = ScaledFloat(scan_range_y[1]-scan_range_y[0]).scale
        si_factor_y = ScaledFloat(scan_range_y[1]-scan_range_y[0]).scale_val
        si_prefix_cb = ScaledFloat(cbar_range[1]-cbar_range[0]).scale if cbar_range[1]!=cbar_range[0] \
>>>>>>> 85546746
            else ScaledFloat(cbar_range[1])
        si_factor_cb = ScaledFloat(cbar_range[1]-cbar_range[0]).scale_val

        # Create image plot
        cfimage = ax.imshow(image_arr.transpose()/si_factor_cb,
                            cmap='inferno',  # FIXME: reference the right place in qudi
                            origin='lower',
                            vmin=cbar_range[0]/si_factor_cb,
                            vmax=cbar_range[1]/si_factor_cb,
                            interpolation='none',
<<<<<<< HEAD
                            extent=(*np.asarray(scan_image.ranges[0])/si_factor_x,
                                    *np.asarray(scan_image.ranges[1])/si_factor_y))

        ax.set_aspect(1)
        ax.set_xlabel(scan_axes[0] + f' position ({si_prefix_x}{scan_image.axis_units[0]})')
        ax.set_ylabel(scan_axes[1] + f' position ({si_prefix_y}{scan_image.axis_units[1]})')
=======
                            extent=(*np.asarray(scan_data.settings.range[0])/si_factor_x,
                                    *np.asarray(scan_data.settings.range[1])/si_factor_y))

        ax.set_aspect(1)
        ax.set_xlabel(scan_axes[0] + f' position ({si_prefix_x}{scan_data.axis_units[scan_axes[0]]})')
        ax.set_ylabel(scan_axes[1] + f' position ({si_prefix_y}{scan_data.axis_units[scan_axes[1]]})')
>>>>>>> 85546746
        ax.spines['bottom'].set_position(('outward', 10))
        ax.spines['left'].set_position(('outward', 10))
        ax.spines['top'].set_visible(False)
        ax.spines['right'].set_visible(False)
        ax.get_xaxis().tick_bottom()
        ax.get_yaxis().tick_left()

        # Draw the colorbar
        cbar = plt.colorbar(cfimage, shrink=0.8)  # , fraction=0.046, pad=0.08, shrink=0.75)
        if scan_image.data_unit:
            cbar.set_label(f'{scan_image.data_name} ({si_prefix_cb}{scan_image.data_unit})')
        else:
            cbar.set_label(f'{scan_image.data_name}')

        # remove ticks from colorbar for cleaner image
        cbar.ax.tick_params(which=u'both', length=0)
        return fig

    def _add_draw_scanner_pos(self, ax, scan_data: ScanData):

        scanner_pos = self._scan_logic().scanner_target
        scan_axes = scan_data.settings.axes

        scan_range_x = (scan_data.settings.range[0][1], scan_data.settings.range[0][0])
        scan_range_y = (scan_data.settings.range[1][1], scan_data.settings.range[1][0])

        si_factor_x = ScaledFloat(scan_range_x[1] - scan_range_x[0]).scale_val
        si_factor_y = ScaledFloat(scan_range_y[1] - scan_range_y[0]).scale_val

        pos_x, pos_y = scanner_pos[scan_axes[0]], scanner_pos[scan_axes[1]]

        # draw the scanner position if defined and in range
        if np.min(scan_range_x) < pos_x < np.max(scan_range_x) \
                and np.min(scan_range_y) < pos_y < np.max(scan_range_y):
            trans_xmark = mpl.transforms.blended_transform_factory(ax.transData, ax.transAxes)
            trans_ymark = mpl.transforms.blended_transform_factory(ax.transAxes, ax.transData)
            ax.annotate('',
                        xy=np.asarray([pos_x, 0])/si_factor_x,
                        xytext=(pos_x/si_factor_x, -0.01),
                        xycoords=trans_xmark,
                        arrowprops={'facecolor': '#17becf', 'shrink': 0.05})
            ax.annotate('',
                        xy=np.asarray([0, pos_y])/si_factor_y,
                        xytext=(-0.01, pos_y/si_factor_y),
                        xycoords=trans_ymark,
                        arrowprops={'facecolor': '#17becf', 'shrink': 0.05})

        metainfo_str = self._pretty_print_metainfo(scan_axes, scan_data, scanner_pos)
        if metainfo_str:
            ax.annotate(metainfo_str,
                        xy=(1.10, -.17), xycoords='axes fraction',
                        horizontalalignment='left', verticalalignment='bottom',
                        fontsize=7, color='grey')

    def _pretty_print_metainfo(self, scan_axes, scan_data, scanner_pos):
        metainfo_str = ""

        # annotate scanner position
        metainfo_str = "Scanner target:\n"
        for axis in scan_axes:
            val = scanner_pos[axis]
            unit = scan_data.axis_units[axis]
            metainfo_str += f"{axis}: {ScaledFloat(val):.3r}{unit}\n"

        # annotate the (all axes) scanner start target
        if scan_data.scanner_target_at_start:
            target_str = ""
            for (target_ax, target_val) in scan_data.scanner_target_at_start.items():
                if target_ax not in scan_axes:
                    ax_info = self._scan_logic().scanner_constraints.axes[target_ax]
                    unit = ax_info.unit
                    target_str += f"{target_ax}: {ScaledFloat(target_val):.3r}{unit}\n"
            if target_str:
                metainfo_str += "Scan start at:\n"
                metainfo_str += target_str

        return metainfo_str
<|MERGE_RESOLUTION|>--- conflicted
+++ resolved
@@ -40,11 +40,7 @@
 from qudi.util.datastorage import TextDataStorage
 from qudi.util.units import ScaledFloat
 
-<<<<<<< HEAD
 from qudi.interface.scanning_probe_interface import ScanData, ScanImage
-=======
-from qudi.interface.scanning_probe_interface import ScanData
->>>>>>> 85546746
 from qudi.logic.scanning_probe_logic import ScanningProbeLogic
 
 
@@ -118,12 +114,6 @@
     def __scan_history_from_dicts(self, history_dicts: List[List[Optional[Dict]]])\
             -> List[Tuple[ScanData, Optional[ScanData]]]:
         history = []
-<<<<<<< HEAD
-        for data_dict, back_data_dict in history_dicts:
-            data = ScanData.from_dict(data_dict)
-            back_data = ScanData.from_dict(back_data_dict) if back_data_dict is not None else None
-            history.append((data, back_data))
-=======
         try:
             for data_dict, back_data_dict in history_dicts:
                 data = ScanData.from_dict(data_dict)
@@ -131,7 +121,6 @@
                 history.append((data, back_data))
         except Exception as e:
             self.log.warning("Unable to load scan history. Deleting scan history.", exc_info=e)
->>>>>>> 85546746
         return history
 
     def get_last_history_entry(self, scan_axes: Optional[Tuple[str, ...]] = None)\
@@ -183,10 +172,6 @@
                 self.log.warning('Unable to restore next state from scan history. '
                                  'Already at latest history entry.')
                 return
-<<<<<<< HEAD
-=======
-            #self.log.debug(f"Hist_prev called, index {self._curr_history_index + 1}")
->>>>>>> 85546746
             return self._restore_from_history_index(self._curr_history_index + 1)
 
     def _restore_from_history_index(self, index: int):
@@ -297,12 +282,8 @@
                         arrowprops={'facecolor': '#17becf', 'shrink': 0.05})
         return fig
 
-<<<<<<< HEAD
-    def save_scan(self, scan_data, color_range=None, is_back: bool = False):
-=======
     def save_scan(self, scan_data, color_range=None, is_back: bool = False,
                   custom_tag: str = None):
->>>>>>> 85546746
         with self._thread_lock:
             if self.module_state() != 'idle':
                 self.log.error('Unable to save 2D scan. Saving still in progress...')
@@ -349,16 +330,10 @@
 
                 # Save data and thumbnail to file
                 for channel, data in scan_data.data.items():
-<<<<<<< HEAD
-                    # data
-                    # nametag = '{0}_{1}{2}_image_scan'.format(channel, *scan_data.settings.axes)
-                    tag = self.create_tag_from_scan_data(scan_data, channel, is_back=is_back)
-=======
 
                     tag = self.create_tag_from_scan_data(scan_data, channel, is_back,
                                                          custom_tag)
 
->>>>>>> 85546746
                     file_path, _, _ = ds.save_data(data,
                                                    metadata=parameters,
                                                    nametag=tag,
@@ -369,14 +344,10 @@
                         figure = self.draw_1d_scan_figure(scan_data, channel)
                         ds.save_thumbnail(figure, file_path=file_path.rsplit('.', 1)[0])
                     elif len(scan_data.settings.axes) == 2:
-<<<<<<< HEAD
                         scan_image = ScanImage.from_scan_data(scan_data, channel)
                         figure = self.draw_2d_scan_figure(scan_image, cbar_range=color_range)
                         ax = plt.gca()
                         self._add_draw_scanner_pos(ax, scan_data)
-=======
-                        figure = self.draw_2d_scan_figure(scan_data, channel, cbar_range=color_range)
->>>>>>> 85546746
                         ds.save_thumbnail(figure, file_path=file_path.rsplit('.', 1)[0])
                     else:
                         self.log.warning('No figure saved for data with more than 2 dimensions.')
@@ -391,46 +362,29 @@
         scan_data, back_scan_data = self.get_last_history_entry(scan_axes=scan_axes)
         self.log.debug(f"Attempting to save {scan_data}")
         if scan_data is not None:
-<<<<<<< HEAD
-            self.save_scan(scan_data, color_range=color_range)
-            if self._save_back_scan_data and back_scan_data is None:
-                self.log.warning(f"No back scan data to save.")
-            elif self._save_back_scan_data:
-                self.save_scan(back_scan_data, color_range=color_range, is_back=True)
-=======
             self.save_scan(scan_data, color_range=color_range, custom_tag=custom_tag)
             if self._save_back_scan_data and back_scan_data is None:
                 self.log.warning(f"No back scan data to save.")
             elif self._save_back_scan_data:
                 self.save_scan(back_scan_data, color_range=color_range, is_back=True, custom_tag=custom_tag)
->>>>>>> 85546746
         else:
             self.log.warning(f"No data in history for {scan_axes} scan.")
             self.sigSaveStateChanged.emit(False)
 
     @staticmethod
-<<<<<<< HEAD
-    def create_tag_from_scan_data(scan_data: ScanData, channel: str, is_back: bool = False):
-=======
     def create_tag_from_scan_data(scan_data: ScanData, channel: str,
                                   is_back: bool = False, custom_tag: str = None):
->>>>>>> 85546746
         axes = scan_data.settings.axes
         axis_dim = len(axes)
         axes_code = reduce(operator.add, axes)
 
         tag = f"{axis_dim}D-scan with {axes_code} axes from channel {channel}"
-<<<<<<< HEAD
+        if custom_tag:
+            tag = f"{custom_tag} {channel}"
+
         if is_back:
             tag = "back " + tag
-=======
-        if custom_tag:
-            tag = f"{custom_tag} {channel}"
-
-        if is_back:
-            tag = "back " + tag
-
->>>>>>> 85546746
+
         return tag
 
     def draw_2d_scan_figure(self, scan_image: ScanImage, cbar_range=None):
@@ -438,15 +392,8 @@
 
         @return fig: a matplotlib figure object to be saved to file.
         """
-<<<<<<< HEAD
         image_arr = scan_image.data
         scan_axes = scan_image.axis_names
-=======
-        image_arr = scan_data.data[channel]
-        scan_axes = scan_data.settings.axes
-        scanner_pos = self._scan_logic().scanner_target
-
->>>>>>> 85546746
 
         # If no colorbar range was given, take full range of data
         if cbar_range is None:
@@ -456,7 +403,6 @@
         fig, ax = plt.subplots()
 
         # Scale axes and data
-<<<<<<< HEAD
         si_x = scan_image.si_factors[0]
         si_prefix_x = si_x.scale
         si_factor_x = si_x.scale_val
@@ -464,15 +410,6 @@
         si_prefix_y = si_y.scale
         si_factor_y = si_y.scale_val
         si_prefix_cb = ScaledFloat(cbar_range[1]-cbar_range[0]).scale if cbar_range[1] != cbar_range[0] \
-=======
-        scan_range_x = (scan_data.settings.range[0][1], scan_data.settings.range[0][0])
-        scan_range_y =  (scan_data.settings.range[1][1], scan_data.settings.range[1][0])
-        si_prefix_x = ScaledFloat(scan_range_x[1]-scan_range_x[0]).scale
-        si_factor_x = ScaledFloat(scan_range_x[1]-scan_range_x[0]).scale_val
-        si_prefix_y = ScaledFloat(scan_range_y[1]-scan_range_y[0]).scale
-        si_factor_y = ScaledFloat(scan_range_y[1]-scan_range_y[0]).scale_val
-        si_prefix_cb = ScaledFloat(cbar_range[1]-cbar_range[0]).scale if cbar_range[1]!=cbar_range[0] \
->>>>>>> 85546746
             else ScaledFloat(cbar_range[1])
         si_factor_cb = ScaledFloat(cbar_range[1]-cbar_range[0]).scale_val
 
@@ -483,21 +420,12 @@
                             vmin=cbar_range[0]/si_factor_cb,
                             vmax=cbar_range[1]/si_factor_cb,
                             interpolation='none',
-<<<<<<< HEAD
                             extent=(*np.asarray(scan_image.ranges[0])/si_factor_x,
                                     *np.asarray(scan_image.ranges[1])/si_factor_y))
 
         ax.set_aspect(1)
         ax.set_xlabel(scan_axes[0] + f' position ({si_prefix_x}{scan_image.axis_units[0]})')
         ax.set_ylabel(scan_axes[1] + f' position ({si_prefix_y}{scan_image.axis_units[1]})')
-=======
-                            extent=(*np.asarray(scan_data.settings.range[0])/si_factor_x,
-                                    *np.asarray(scan_data.settings.range[1])/si_factor_y))
-
-        ax.set_aspect(1)
-        ax.set_xlabel(scan_axes[0] + f' position ({si_prefix_x}{scan_data.axis_units[scan_axes[0]]})')
-        ax.set_ylabel(scan_axes[1] + f' position ({si_prefix_y}{scan_data.axis_units[scan_axes[1]]})')
->>>>>>> 85546746
         ax.spines['bottom'].set_position(('outward', 10))
         ax.spines['left'].set_position(('outward', 10))
         ax.spines['top'].set_visible(False)
